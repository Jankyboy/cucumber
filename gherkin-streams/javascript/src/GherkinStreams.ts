import { PassThrough, Readable } from 'stream'
import * as messages from '@cucumber/messages'
import ParserMessageStream from './ParserMessageStream'
import SourceMessageStream from './SourceMessageStream'
import fs from 'fs'
import { IGherkinOptions } from '@cucumber/gherkin'
import makeGherkinOptions from './makeGherkinOptions'

<<<<<<< HEAD
function fromStream(stream: Readable, options: IGherkinOptions) {
  return pipeline(
    stream,
    new BinaryToMessageStream(messages.Envelope.decodeDelimited),
    new ParserMessageStream(options)
  )
}

=======
>>>>>>> 00996116
function fromPaths(paths: readonly string[], options: IGherkinOptions): Readable {
  const pathsCopy = paths.slice()
  options = makeGherkinOptions(options)
  const combinedMessageStream = new PassThrough({
    writableObjectMode: true,
    readableObjectMode: true,
  })

  function pipeSequentially() {
    const path = pathsCopy.shift()
    if (path !== undefined) {
      const parserMessageStream = new ParserMessageStream(options)
      parserMessageStream.on('end', () => {
        pipeSequentially()
      })

      const end = pathsCopy.length === 0
      // Can't use pipeline here because of the { end } argument,
      // so we have to manually propagate errors.
      fs.createReadStream(path, { encoding: 'utf-8' })
        .on('error', (err) => combinedMessageStream.emit('error', err))
        .pipe(new SourceMessageStream(path))
        .on('error', (err) => combinedMessageStream.emit('error', err))
        .pipe(parserMessageStream)
        .on('error', (err) => combinedMessageStream.emit('error', err))
        .pipe(combinedMessageStream, { end })
    }
  }
  pipeSequentially()
  return combinedMessageStream
}

function fromSources(envelopes: readonly messages.Envelope[], options: IGherkinOptions): Readable {
  const envelopesCopy = envelopes.slice()
  options = makeGherkinOptions(options)
  const combinedMessageStream = new PassThrough({
    writableObjectMode: true,
    readableObjectMode: true,
  })

  function pipeSequentially() {
    const envelope = envelopesCopy.shift()
    if (envelope !== undefined && envelope.source) {
      const parserMessageStream = new ParserMessageStream(options)
      parserMessageStream.pipe(combinedMessageStream, {
        end: envelopesCopy.length === 0,
      })
      parserMessageStream.on('end', pipeSequentially)
      parserMessageStream.end(envelope)
    }
  }
  pipeSequentially()

  return combinedMessageStream
}

export default {
  fromPaths,
  fromSources,
}<|MERGE_RESOLUTION|>--- conflicted
+++ resolved
@@ -6,17 +6,6 @@
 import { IGherkinOptions } from '@cucumber/gherkin'
 import makeGherkinOptions from './makeGherkinOptions'
 
-<<<<<<< HEAD
-function fromStream(stream: Readable, options: IGherkinOptions) {
-  return pipeline(
-    stream,
-    new BinaryToMessageStream(messages.Envelope.decodeDelimited),
-    new ParserMessageStream(options)
-  )
-}
-
-=======
->>>>>>> 00996116
 function fromPaths(paths: readonly string[], options: IGherkinOptions): Readable {
   const pathsCopy = paths.slice()
   options = makeGherkinOptions(options)
