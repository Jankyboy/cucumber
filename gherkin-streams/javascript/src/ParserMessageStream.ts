--- conflicted
+++ resolved
@@ -1,11 +1,6 @@
 import { Transform, TransformCallback } from 'stream'
-<<<<<<< HEAD
-import { messages } from '@cucumber/messages'
+import * as messages from '@cucumber/messages'
 import { generateMessages, IGherkinOptions, GherkinMediaType } from '@cucumber/gherkin'
-=======
-import * as messages from '@cucumber/messages'
-import { generateMessages, IGherkinOptions } from '@cucumber/gherkin'
->>>>>>> 00996116
 
 /**
  * Stream that reads Source messages and writes GherkinDocument and Pickle messages.
@@ -29,6 +24,4 @@
     }
     callback()
   }
-}
-
-module.exports = ParserMessageStream+}