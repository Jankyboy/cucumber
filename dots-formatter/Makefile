--- conflicted
+++ resolved
@@ -1,6 +1,2 @@
-<<<<<<< HEAD
-MAKE_FILES = $(wildcard */Makefile)
-=======
-MAKEFILES = go/Makefile ruby/Makefile
->>>>>>> 52c93752
+MAKE_FILES = go/Makefile ruby/Makefile
 include default.mk