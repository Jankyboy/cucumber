--- conflicted
+++ resolved
@@ -22,17 +22,6 @@
   },
   "homepage": "https://github.com/cucumber/cucumber#readme",
   "devDependencies": {
-<<<<<<< HEAD
-    "@cucumber/fake-cucumber": "^11.0.0",
-    "@cucumber/gherkin": "^18.1.1",
-    "@cucumber/gherkin-streams": "^1.0.0",
-    "@cucumber/gherkin-utils": "^4.0.0",
-    "@types/mocha": "^8.2.2",
-    "@types/node": "^15.0.2",
-    "mocha": "^8.4.0",
-    "ts-node": "^9.1.1",
-    "typescript": "^4.2.4"
-=======
     "@cucumber/fake-cucumber": "11.0.0",
     "@cucumber/gherkin": "18.1.1",
     "@cucumber/gherkin-streams": "1.0.0",
@@ -42,7 +31,6 @@
     "mocha": "8.4.0",
     "ts-node": "9.1.1",
     "typescript": "4.2.4"
->>>>>>> d6e5e911
   },
   "dependencies": {
     "@cucumber/messages": "15.0.0",
