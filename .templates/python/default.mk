--- conflicted
+++ resolved
@@ -11,20 +11,13 @@
 	@echo -e "\033[0;31mNEW_VERSION is not defined. Can't update version :-(\033[0m"
 	exit 1
 endif
-<<<<<<< HEAD
-=======
 .PHONY: update-version
->>>>>>> f10fb7b9
 
 publish:
 	python setup.py sdist
 	python -m twine upload dist/*
-<<<<<<< HEAD
-.PHONY: publish
-=======
 .PHONY: publish
 
 post-release:
 	@echo "No post-release needed for python"
-.PHONY: post-release
->>>>>>> f10fb7b9
+.PHONY: post-release