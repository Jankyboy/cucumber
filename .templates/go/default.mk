--- conflicted
+++ resolved
@@ -36,11 +36,7 @@
 	# Cross-compile executable for many platforms if we're not running on Alpine (Docker)
 	# where cross-compilation doesn't work.
 	go get github.com/aslakhellesoy/gox
-<<<<<<< HEAD
-	gox -ldflags $(GOX_LDFLAGS) -output "dist/$(LIBNAME)-{{.OS}}-{{.Arch}}" -rebuild ./cmd
-=======
 	gox -cgo -buildmode=exe -ldflags $(GOX_LDFLAGS) -output "dist/$(LIBNAME)-{{.OS}}-{{.Arch}}" -rebuild ./cmd
->>>>>>> f10fb7b9
 else
 	go build -ldflags $(GOX_LDFLAGS) -o $@ ./cmd
 endif
@@ -58,24 +54,17 @@
 
 ifneq (,$(wildcard ./cmd/main.go))
 publish: dist
-<<<<<<< HEAD
-	./scripts/github-release
-=======
 ifdef NEW_VERSION
 	./scripts/github-release $(NEW_VERSION)
 else
 	@echo -e "\033[0;31mNEW_VERSION is not defined. Can't publish :-(\033[0m"
 	exit 1
 endif
->>>>>>> f10fb7b9
 else
 publish:
 	# no-op
 endif
-<<<<<<< HEAD
-=======
 .PHONY: publish
->>>>>>> f10fb7b9
 
 dist_compressed/$(LIBNAME)-%: dist/$(LIBNAME)-%
 	mkdir -p dist_compressed
