--- conflicted
+++ resolved
@@ -1,11 +1,8 @@
-<<<<<<< HEAD
-import generateMessages, { GherkinMediaType } from './generateMessages'
-=======
-import generateMessages from '../generateMessages'
->>>>>>> f9296bef
 import { Transform, TransformCallback } from 'stream'
 import { messages } from '@cucumber/messages'
 import IGherkinOptions from '../IGherkinOptions'
+import generateMessages from '../generateMessages'
+import GherkinMediaType from '../GherkinMediaType'
 
 /**
  * Stream that reads Source messages and writes GherkinDocument and Pickle messages.
