import { messages } from '@cucumber/messages'
import GherkinMediaType from './GherkinMediaType'

<<<<<<< HEAD
export default function makeSourceEnvelope(
  data: string,
  uri: string
): messages.IEnvelope {
  let mediaType: GherkinMediaType
  if (uri.endsWith('.feature')) {
    mediaType = GherkinMediaType.PLAIN
  } else if (uri.endsWith('.md')) {
    mediaType = GherkinMediaType.MARKDOWN
  }
  if (!mediaType)
    throw new Error(`The uri (${uri}) must end with .feature or .md`)

=======
export default function makeSourceEnvelope(data: string, uri: string): messages.IEnvelope {
>>>>>>> 3ae49a9e
  return new messages.Envelope({
    source: new messages.Source({
      data,
      uri,
      mediaType,
    }),
  })
}<|MERGE_RESOLUTION|>--- conflicted
+++ resolved
@@ -1,23 +1,15 @@
 import { messages } from '@cucumber/messages'
 import GherkinMediaType from './GherkinMediaType'
 
-<<<<<<< HEAD
-export default function makeSourceEnvelope(
-  data: string,
-  uri: string
-): messages.IEnvelope {
+export default function makeSourceEnvelope(data: string, uri: string): messages.IEnvelope {
   let mediaType: GherkinMediaType
   if (uri.endsWith('.feature')) {
     mediaType = GherkinMediaType.PLAIN
   } else if (uri.endsWith('.md')) {
     mediaType = GherkinMediaType.MARKDOWN
   }
-  if (!mediaType)
-    throw new Error(`The uri (${uri}) must end with .feature or .md`)
+  if (!mediaType) throw new Error(`The uri (${uri}) must end with .feature or .md`)
 
-=======
-export default function makeSourceEnvelope(data: string, uri: string): messages.IEnvelope {
->>>>>>> 3ae49a9e
   return new messages.Envelope({
     source: new messages.Source({
       data,
