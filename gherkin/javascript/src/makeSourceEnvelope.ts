<<<<<<< HEAD
import { messages } from '@cucumber/messages'
import GherkinMediaType from './GherkinMediaType'

export default function makeSourceEnvelope(data: string, uri: string): messages.IEnvelope {
  let mediaType: GherkinMediaType
  if (uri.endsWith('.feature')) {
    mediaType = GherkinMediaType.PLAIN
  } else if (uri.endsWith('.md')) {
    mediaType = GherkinMediaType.MARKDOWN
  }
  if (!mediaType) throw new Error(`The uri (${uri}) must end with .feature or .md`)

  return new messages.Envelope({
    source: new messages.Source({
      data,
      uri,
      mediaType,
    }),
  })
=======
import * as messages from '@cucumber/messages'

export default function makeSourceEnvelope(data: string, uri: string): messages.Envelope {
  return {
    source: {
      data,
      uri,
      mediaType: 'text/x.cucumber.gherkin+plain',
    },
  }
>>>>>>> 00996116
}<|MERGE_RESOLUTION|>--- conflicted
+++ resolved
@@ -1,8 +1,8 @@
-<<<<<<< HEAD
-import { messages } from '@cucumber/messages'
 import GherkinMediaType from './GherkinMediaType'
 
-export default function makeSourceEnvelope(data: string, uri: string): messages.IEnvelope {
+import * as messages from '@cucumber/messages'
+
+export default function makeSourceEnvelope(data: string, uri: string): messages.Envelope {
   let mediaType: GherkinMediaType
   if (uri.endsWith('.feature')) {
     mediaType = GherkinMediaType.PLAIN
@@ -10,18 +10,6 @@
     mediaType = GherkinMediaType.MARKDOWN
   }
   if (!mediaType) throw new Error(`The uri (${uri}) must end with .feature or .md`)
-
-  return new messages.Envelope({
-    source: new messages.Source({
-      data,
-      uri,
-      mediaType,
-    }),
-  })
-=======
-import * as messages from '@cucumber/messages'
-
-export default function makeSourceEnvelope(data: string, uri: string): messages.Envelope {
   return {
     source: {
       data,
@@ -29,5 +17,4 @@
       mediaType: 'text/x.cucumber.gherkin+plain',
     },
   }
->>>>>>> 00996116
 }