import Parser, { TokenType } from './Parser'
import TokenMatcher from './TokenMatcher'
import { messages } from '@cucumber/messages'
import compile from './pickles/compile'
import AstBuilder from './AstBuilder'
import IGherkinOptions from './IGherkinOptions'
import makeSourceEnvelope from './makeSourceEnvelope'
import ITokenMatcher from './ITokenMatcher'
import MarkdownTokenMatcher from './MarkdownTokenMatcher'
import GherkinMediaType from './GherkinMediaType'

export default function generateMessages(
  data: string,
  uri: string,
  mediaType: GherkinMediaType,
  options: IGherkinOptions
): readonly messages.IEnvelope[] {
  let tokenMatcher: ITokenMatcher<TokenType>
  switch (mediaType) {
    case GherkinMediaType.PLAIN:
      tokenMatcher = new TokenMatcher(options.defaultDialect)
      break
    case GherkinMediaType.MARKDOWN:
      tokenMatcher = new MarkdownTokenMatcher(options.defaultDialect)
      break
    default:
      throw new Error(`Unsupported media type: ${mediaType}`)
  }

  const result = []

  try {
    if (options.includeSource) {
      result.push(makeSourceEnvelope(data, uri))
    }

    if (!options.includeGherkinDocument && !options.includePickles) {
      return result
    }

<<<<<<< HEAD
    const parser = new Parser(new AstBuilder(options.newId))
    parser.stopAtFirstError = false

    const gherkinDocument = parser.parse(data, tokenMatcher)
=======
    const parser = new Parser(
      new AstBuilder(options.newId),
      new TokenMatcher(options.defaultDialect)
    )
    parser.stopAtFirstError = false
    const gherkinDocument = parser.parse(data)
>>>>>>> 3ae49a9e

    if (options.includeGherkinDocument) {
      result.push(
        messages.Envelope.create({
          gherkinDocument: { ...gherkinDocument, uri },
        })
      )
    }

    if (options.includePickles) {
      const pickles = compile(gherkinDocument, uri, options.newId)
      for (const pickle of pickles) {
        result.push(
          messages.Envelope.create({
            pickle,
          })
        )
      }
    }
  } catch (err) {
    const errors = err.errors || [err]
    for (const error of errors) {
      if (!error.location) {
        // It wasn't a parser error - throw it (this is unexpected)
        throw error
      }
      result.push(
        messages.Envelope.create({
          parseError: {
            source: {
              uri,
              location: {
                line: error.location.line,
                column: error.location.column,
              },
            },
            message: error.message,
          },
        })
      )
    }
  }
  return result
}<|MERGE_RESOLUTION|>--- conflicted
+++ resolved
@@ -38,19 +38,10 @@
       return result
     }
 
-<<<<<<< HEAD
-    const parser = new Parser(new AstBuilder(options.newId))
+    const parser = new Parser(new AstBuilder(options.newId), tokenMatcher)
     parser.stopAtFirstError = false
 
-    const gherkinDocument = parser.parse(data, tokenMatcher)
-=======
-    const parser = new Parser(
-      new AstBuilder(options.newId),
-      new TokenMatcher(options.defaultDialect)
-    )
-    parser.stopAtFirstError = false
     const gherkinDocument = parser.parse(data)
->>>>>>> 3ae49a9e
 
     if (options.includeGherkinDocument) {
       result.push(
