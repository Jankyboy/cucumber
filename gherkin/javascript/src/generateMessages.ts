import Parser, { TokenType } from './Parser'
import TokenMatcher from './TokenMatcher'
import * as messages from '@cucumber/messages'
import compile from './pickles/compile'
import AstBuilder from './AstBuilder'
import IGherkinOptions from './IGherkinOptions'
import makeSourceEnvelope from './makeSourceEnvelope'
import ITokenMatcher from './ITokenMatcher'
import MarkdownTokenMatcher from './MarkdownTokenMatcher'
import GherkinMediaType from './GherkinMediaType'

export default function generateMessages(
  data: string,
  uri: string,
  mediaType: GherkinMediaType,
  options: IGherkinOptions
<<<<<<< HEAD
): readonly messages.IEnvelope[] {
  let tokenMatcher: ITokenMatcher<TokenType>
  switch (mediaType) {
    case GherkinMediaType.PLAIN:
      tokenMatcher = new TokenMatcher(options.defaultDialect)
      break
    case GherkinMediaType.MARKDOWN:
      tokenMatcher = new MarkdownTokenMatcher(options.defaultDialect)
      break
    default:
      throw new Error(`Unsupported media type: ${mediaType}`)
  }

=======
): readonly messages.Envelope[] {
>>>>>>> 00996116
  const result = []

  try {
    if (options.includeSource) {
      result.push(makeSourceEnvelope(data, uri))
    }

    if (!options.includeGherkinDocument && !options.includePickles) {
      return result
    }

    const parser = new Parser(new AstBuilder(options.newId), tokenMatcher)
    parser.stopAtFirstError = false

    const gherkinDocument = parser.parse(data)

    if (options.includeGherkinDocument) {
      result.push({
        gherkinDocument: { ...gherkinDocument, uri },
      })
    }

    if (options.includePickles) {
      const pickles = compile(gherkinDocument, uri, options.newId)
      for (const pickle of pickles) {
        result.push({
          pickle,
        })
      }
    }
  } catch (err) {
    const errors = err.errors || [err]
    for (const error of errors) {
      if (!error.location) {
        // It wasn't a parser error - throw it (this is unexpected)
        throw error
      }
      result.push({
        parseError: {
          source: {
            uri,
            location: {
              line: error.location.line,
              column: error.location.column,
            },
          },
          message: error.message,
        },
      })
    }
  }
  return result
}<|MERGE_RESOLUTION|>--- conflicted
+++ resolved
@@ -14,8 +14,7 @@
   uri: string,
   mediaType: GherkinMediaType,
   options: IGherkinOptions
-<<<<<<< HEAD
-): readonly messages.IEnvelope[] {
+): readonly messages.Envelope[] {
   let tokenMatcher: ITokenMatcher<TokenType>
   switch (mediaType) {
     case GherkinMediaType.PLAIN:
@@ -28,9 +27,6 @@
       throw new Error(`Unsupported media type: ${mediaType}`)
   }
 
-=======
-): readonly messages.Envelope[] {
->>>>>>> 00996116
   const result = []
 
   try {
