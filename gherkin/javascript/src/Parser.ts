// This file is generated. Do not edit! Edit gherkin-javascript.razor instead.

import { messages } from '@cucumber/messages'
import {
  AstBuilderException,
  CompositeParserException,
  NoSuchLanguageException,
  ParserException,
} from './Errors'
import {
  UnexpectedEOFException,
  UnexpectedTokenException,
} from './TokenExceptions'
import TokenScanner from './TokenScanner'
<<<<<<< HEAD
import TokenMatcher from './TokenMatcher'
import ITokenMatcher from './ITokenMatcher'
=======
>>>>>>> 3ae49a9e
import GherkinLine from './GherkinLine'
import IToken, { Item } from './IToken'
import { IAstBuilder } from './IAstBuilder'
import ITokenMatcher from './ITokenMatcher'

export class Token implements IToken<TokenType> {
  public isEof: boolean
  public matchedText?: string
  public matchedType: TokenType
  public matchedItems: readonly Item[]
  public matchedKeyword: string
  public matchedIndent: number
  public matchedGherkinDialect: string

  constructor(
    public readonly line: GherkinLine,
    public readonly location: messages.ILocation
  ) {
    this.isEof = !line
  }

  public getTokenValue(): string {
    return this.isEof ? 'EOF' : this.line.getLineText(-1)
  }

  public detach() {
    // TODO: Detach line, but is this really needed?
  }
}

export enum TokenType {
  None,
  EOF,
  Empty,
  Comment,
  TagLine,
  FeatureLine,
  RuleLine,
  BackgroundLine,
  ScenarioLine,
  ExamplesLine,
  StepLine,
  DocStringSeparator,
  TableRow,
  Language,
  Other,
}

export enum RuleType {
  None,
  _EOF, // #EOF
  _Empty, // #Empty
  _Comment, // #Comment
  _TagLine, // #TagLine
  _FeatureLine, // #FeatureLine
  _RuleLine, // #RuleLine
  _BackgroundLine, // #BackgroundLine
  _ScenarioLine, // #ScenarioLine
  _ExamplesLine, // #ExamplesLine
  _StepLine, // #StepLine
  _DocStringSeparator, // #DocStringSeparator
  _TableRow, // #TableRow
  _Language, // #Language
  _Other, // #Other
  GherkinDocument, // GherkinDocument! := Feature?
  Feature, // Feature! := FeatureHeader Background? ScenarioDefinition* Rule*
  FeatureHeader, // FeatureHeader! := #Language? Tags? #FeatureLine DescriptionHelper
  Rule, // Rule! := RuleHeader Background? ScenarioDefinition*
  RuleHeader, // RuleHeader! := Tags? #RuleLine DescriptionHelper
  Background, // Background! := #BackgroundLine DescriptionHelper Step*
  ScenarioDefinition, // ScenarioDefinition! [#Empty|#Comment|#TagLine-&gt;#ScenarioLine] := Tags? Scenario
  Scenario, // Scenario! := #ScenarioLine DescriptionHelper Step* ExamplesDefinition*
  ExamplesDefinition, // ExamplesDefinition! [#Empty|#Comment|#TagLine-&gt;#ExamplesLine] := Tags? Examples
  Examples, // Examples! := #ExamplesLine DescriptionHelper ExamplesTable?
  ExamplesTable, // ExamplesTable! := #TableRow #TableRow*
  Step, // Step! := #StepLine StepArg?
  StepArg, // StepArg := (DataTable | DocString)
  DataTable, // DataTable! := #TableRow+
  DocString, // DocString! := #DocStringSeparator #Other* #DocStringSeparator
  Tags, // Tags! := #TagLine+
  DescriptionHelper, // DescriptionHelper := #Empty* Description? #Comment*
  Description, // Description! := #Other+
}

interface Context {
  tokenScanner: TokenScanner<TokenType>
<<<<<<< HEAD
  tokenMatcher: ITokenMatcher<TokenType>
  tokenQueue: IToken<TokenType>[]
=======
  tokenQueue: Token[]
>>>>>>> 3ae49a9e
  errors: Error[]
}

export default class Parser<AstNode> {
  public stopAtFirstError = false
  private context: Context

  constructor(
    private readonly builder: IAstBuilder<AstNode, TokenType, RuleType>,
    private readonly tokenMatcher: ITokenMatcher<TokenType>
  ) {}

<<<<<<< HEAD
  public parse(
    gherkinSource: string,
    tokenMatcher: ITokenMatcher<TokenType> = new TokenMatcher()
  ): messages.IGherkinDocument {
=======
  public parse(gherkinSource: string): messages.IGherkinDocument {
>>>>>>> 3ae49a9e
    const tokenScanner = new TokenScanner(
      gherkinSource,
      (line: string, location: messages.ILocation) => {
        const gherkinLine =
          line === null || line === undefined
            ? null
            : new GherkinLine(line, location.line)
        return new Token(gherkinLine, location)
      }
    )
    this.builder.reset()
    this.tokenMatcher.reset()
    this.context = {
      tokenScanner,
      tokenQueue: [],
      errors: [],
    }
    this.startRule(this.context, RuleType.GherkinDocument)
    let state = 0
    let token: IToken<TokenType> = null
    while (true) {
      token = this.readToken(this.context) as Token
      state = this.matchToken(state, token, this.context)
      if (token.isEof) break
    }

    this.endRule(this.context)

    if (this.context.errors.length > 0) {
      throw CompositeParserException.create(this.context.errors)
    }

    return this.getResult()
  }

  private addError(context: Context, error: Error) {
    if (!context.errors.map(e => { return e.message }).includes(error.message)) {
      context.errors.push(error)
      if (context.errors.length > 10)
        throw CompositeParserException.create(context.errors)
    }
  }

  private startRule(context: Context, ruleType: RuleType) {
    this.handleAstError(context, () => this.builder.startRule(ruleType))
  }

  private endRule(context: Context) {
    this.handleAstError(context, () => this.builder.endRule())
  }

  private build(context: Context, token: IToken<TokenType>) {
    this.handleAstError(context, () => this.builder.build(token))
  }

  private getResult() {
    return this.builder.getResult()
  }

  private handleAstError(context: Context, action: () => any) {
    this.handleExternalError(context, true, action)
  }

  private handleExternalError<T>(
    context: Context,
    defaultValue: T,
    action: () => T
  ) {
    if (this.stopAtFirstError) return action()
    try {
      return action()
    } catch (e) {
      if (e instanceof CompositeParserException) {
        e.errors.forEach((error: Error) => this.addError(context, error))
      } else if (
        e instanceof ParserException ||
        e instanceof AstBuilderException ||
        e instanceof UnexpectedTokenException ||
        e instanceof NoSuchLanguageException
      ) {
        this.addError(context, e)
      } else {
        throw e
      }
    }
    return defaultValue
  }

  private readToken(context: Context) {
    return context.tokenQueue.length > 0
      ? context.tokenQueue.shift()
      : context.tokenScanner.read()
  }

  private matchToken(state: number, token: IToken<TokenType>, context: Context) {
    switch(state) {
    case 0:
      return this.matchTokenAt_0(token, context);
    case 1:
      return this.matchTokenAt_1(token, context);
    case 2:
      return this.matchTokenAt_2(token, context);
    case 3:
      return this.matchTokenAt_3(token, context);
    case 4:
      return this.matchTokenAt_4(token, context);
    case 5:
      return this.matchTokenAt_5(token, context);
    case 6:
      return this.matchTokenAt_6(token, context);
    case 7:
      return this.matchTokenAt_7(token, context);
    case 8:
      return this.matchTokenAt_8(token, context);
    case 9:
      return this.matchTokenAt_9(token, context);
    case 10:
      return this.matchTokenAt_10(token, context);
    case 11:
      return this.matchTokenAt_11(token, context);
    case 12:
      return this.matchTokenAt_12(token, context);
    case 13:
      return this.matchTokenAt_13(token, context);
    case 14:
      return this.matchTokenAt_14(token, context);
    case 15:
      return this.matchTokenAt_15(token, context);
    case 16:
      return this.matchTokenAt_16(token, context);
    case 17:
      return this.matchTokenAt_17(token, context);
    case 18:
      return this.matchTokenAt_18(token, context);
    case 19:
      return this.matchTokenAt_19(token, context);
    case 20:
      return this.matchTokenAt_20(token, context);
    case 21:
      return this.matchTokenAt_21(token, context);
    case 22:
      return this.matchTokenAt_22(token, context);
    case 23:
      return this.matchTokenAt_23(token, context);
    case 24:
      return this.matchTokenAt_24(token, context);
    case 25:
      return this.matchTokenAt_25(token, context);
    case 26:
      return this.matchTokenAt_26(token, context);
    case 27:
      return this.matchTokenAt_27(token, context);
    case 28:
      return this.matchTokenAt_28(token, context);
    case 29:
      return this.matchTokenAt_29(token, context);
    case 30:
      return this.matchTokenAt_30(token, context);
    case 31:
      return this.matchTokenAt_31(token, context);
    case 32:
      return this.matchTokenAt_32(token, context);
    case 33:
      return this.matchTokenAt_33(token, context);
    case 34:
      return this.matchTokenAt_34(token, context);
    case 35:
      return this.matchTokenAt_35(token, context);
    case 36:
      return this.matchTokenAt_36(token, context);
    case 37:
      return this.matchTokenAt_37(token, context);
    case 38:
      return this.matchTokenAt_38(token, context);
    case 39:
      return this.matchTokenAt_39(token, context);
    case 40:
      return this.matchTokenAt_40(token, context);
    case 41:
      return this.matchTokenAt_41(token, context);
    case 43:
      return this.matchTokenAt_43(token, context);
    case 44:
      return this.matchTokenAt_44(token, context);
    case 45:
      return this.matchTokenAt_45(token, context);
    case 46:
      return this.matchTokenAt_46(token, context);
    case 47:
      return this.matchTokenAt_47(token, context);
    case 48:
      return this.matchTokenAt_48(token, context);
    case 49:
      return this.matchTokenAt_49(token, context);
    case 50:
      return this.matchTokenAt_50(token, context);
    default:
      throw new Error("Unknown state: " + state);
    }
  }


  // Start
  private matchTokenAt_0(token: IToken<TokenType>, context: Context) {
    if(this.match_EOF(context, token)) {
      this.build(context, token);
      return 42;
    }
    if(this.match_Language(context, token)) {
      this.startRule(context, RuleType.Feature);
      this.startRule(context, RuleType.FeatureHeader);
      this.build(context, token);
      return 1;
    }
    if(this.match_TagLine(context, token)) {
      this.startRule(context, RuleType.Feature);
      this.startRule(context, RuleType.FeatureHeader);
      this.startRule(context, RuleType.Tags);
      this.build(context, token);
      return 2;
    }
    if(this.match_FeatureLine(context, token)) {
      this.startRule(context, RuleType.Feature);
      this.startRule(context, RuleType.FeatureHeader);
      this.build(context, token);
      return 3;
    }
    if(this.match_Comment(context, token)) {
      this.build(context, token);
      return 0;
    }
    if(this.match_Empty(context, token)) {
      this.build(context, token);
      return 0;
    }
    
    token.detach();
    const expectedTokens = ["#EOF", "#Language", "#TagLine", "#FeatureLine", "#Comment", "#Empty"];
    const error = token.isEof ?
      UnexpectedEOFException.create(token, expectedTokens) :
      UnexpectedTokenException.create(token, expectedTokens);
    if (this.stopAtFirstError) throw error;
    this.addError(context, error);
    return 0;
  }


  // GherkinDocument:0>Feature:0>FeatureHeader:0>#Language:0
  private matchTokenAt_1(token: IToken<TokenType>, context: Context) {
    if(this.match_TagLine(context, token)) {
      this.startRule(context, RuleType.Tags);
      this.build(context, token);
      return 2;
    }
    if(this.match_FeatureLine(context, token)) {
      this.build(context, token);
      return 3;
    }
    if(this.match_Comment(context, token)) {
      this.build(context, token);
      return 1;
    }
    if(this.match_Empty(context, token)) {
      this.build(context, token);
      return 1;
    }
    
    token.detach();
    const expectedTokens = ["#TagLine", "#FeatureLine", "#Comment", "#Empty"];
    const error = token.isEof ?
      UnexpectedEOFException.create(token, expectedTokens) :
      UnexpectedTokenException.create(token, expectedTokens);
    if (this.stopAtFirstError) throw error;
    this.addError(context, error);
    return 1;
  }


  // GherkinDocument:0>Feature:0>FeatureHeader:1>Tags:0>#TagLine:0
  private matchTokenAt_2(token: IToken<TokenType>, context: Context) {
    if(this.match_TagLine(context, token)) {
      this.build(context, token);
      return 2;
    }
    if(this.match_FeatureLine(context, token)) {
      this.endRule(context);
      this.build(context, token);
      return 3;
    }
    if(this.match_Comment(context, token)) {
      this.build(context, token);
      return 2;
    }
    if(this.match_Empty(context, token)) {
      this.build(context, token);
      return 2;
    }
    
    token.detach();
    const expectedTokens = ["#TagLine", "#FeatureLine", "#Comment", "#Empty"];
    const error = token.isEof ?
      UnexpectedEOFException.create(token, expectedTokens) :
      UnexpectedTokenException.create(token, expectedTokens);
    if (this.stopAtFirstError) throw error;
    this.addError(context, error);
    return 2;
  }


  // GherkinDocument:0>Feature:0>FeatureHeader:2>#FeatureLine:0
  private matchTokenAt_3(token: IToken<TokenType>, context: Context) {
    if(this.match_EOF(context, token)) {
      this.endRule(context);
      this.endRule(context);
      this.build(context, token);
      return 42;
    }
    if(this.match_Empty(context, token)) {
      this.build(context, token);
      return 3;
    }
    if(this.match_Comment(context, token)) {
      this.build(context, token);
      return 5;
    }
    if(this.match_BackgroundLine(context, token)) {
      this.endRule(context);
      this.startRule(context, RuleType.Background);
      this.build(context, token);
      return 6;
    }
    if(this.match_TagLine(context, token)) {
      if(this.lookahead_0(context, token)) {
      this.endRule(context);
      this.startRule(context, RuleType.ScenarioDefinition);
      this.startRule(context, RuleType.Tags);
      this.build(context, token);
      return 11;
      }
    }
    if(this.match_TagLine(context, token)) {
      this.endRule(context);
      this.startRule(context, RuleType.Rule);
      this.startRule(context, RuleType.RuleHeader);
      this.startRule(context, RuleType.Tags);
      this.build(context, token);
      return 22;
    }
    if(this.match_ScenarioLine(context, token)) {
      this.endRule(context);
      this.startRule(context, RuleType.ScenarioDefinition);
      this.startRule(context, RuleType.Scenario);
      this.build(context, token);
      return 12;
    }
    if(this.match_RuleLine(context, token)) {
      this.endRule(context);
      this.startRule(context, RuleType.Rule);
      this.startRule(context, RuleType.RuleHeader);
      this.build(context, token);
      return 23;
    }
    if(this.match_Other(context, token)) {
      this.startRule(context, RuleType.Description);
      this.build(context, token);
      return 4;
    }
    
    token.detach();
    const expectedTokens = ["#EOF", "#Empty", "#Comment", "#BackgroundLine", "#TagLine", "#ScenarioLine", "#RuleLine", "#Other"];
    const error = token.isEof ?
      UnexpectedEOFException.create(token, expectedTokens) :
      UnexpectedTokenException.create(token, expectedTokens);
    if (this.stopAtFirstError) throw error;
    this.addError(context, error);
    return 3;
  }


  // GherkinDocument:0>Feature:0>FeatureHeader:3>DescriptionHelper:1>Description:0>#Other:0
  private matchTokenAt_4(token: IToken<TokenType>, context: Context) {
    if(this.match_EOF(context, token)) {
      this.endRule(context);
      this.endRule(context);
      this.endRule(context);
      this.build(context, token);
      return 42;
    }
    if(this.match_Comment(context, token)) {
      this.endRule(context);
      this.build(context, token);
      return 5;
    }
    if(this.match_BackgroundLine(context, token)) {
      this.endRule(context);
      this.endRule(context);
      this.startRule(context, RuleType.Background);
      this.build(context, token);
      return 6;
    }
    if(this.match_TagLine(context, token)) {
      if(this.lookahead_0(context, token)) {
      this.endRule(context);
      this.endRule(context);
      this.startRule(context, RuleType.ScenarioDefinition);
      this.startRule(context, RuleType.Tags);
      this.build(context, token);
      return 11;
      }
    }
    if(this.match_TagLine(context, token)) {
      this.endRule(context);
      this.endRule(context);
      this.startRule(context, RuleType.Rule);
      this.startRule(context, RuleType.RuleHeader);
      this.startRule(context, RuleType.Tags);
      this.build(context, token);
      return 22;
    }
    if(this.match_ScenarioLine(context, token)) {
      this.endRule(context);
      this.endRule(context);
      this.startRule(context, RuleType.ScenarioDefinition);
      this.startRule(context, RuleType.Scenario);
      this.build(context, token);
      return 12;
    }
    if(this.match_RuleLine(context, token)) {
      this.endRule(context);
      this.endRule(context);
      this.startRule(context, RuleType.Rule);
      this.startRule(context, RuleType.RuleHeader);
      this.build(context, token);
      return 23;
    }
    if(this.match_Other(context, token)) {
      this.build(context, token);
      return 4;
    }
    
    token.detach();
    const expectedTokens = ["#EOF", "#Comment", "#BackgroundLine", "#TagLine", "#ScenarioLine", "#RuleLine", "#Other"];
    const error = token.isEof ?
      UnexpectedEOFException.create(token, expectedTokens) :
      UnexpectedTokenException.create(token, expectedTokens);
    if (this.stopAtFirstError) throw error;
    this.addError(context, error);
    return 4;
  }


  // GherkinDocument:0>Feature:0>FeatureHeader:3>DescriptionHelper:2>#Comment:0
  private matchTokenAt_5(token: IToken<TokenType>, context: Context) {
    if(this.match_EOF(context, token)) {
      this.endRule(context);
      this.endRule(context);
      this.build(context, token);
      return 42;
    }
    if(this.match_Comment(context, token)) {
      this.build(context, token);
      return 5;
    }
    if(this.match_BackgroundLine(context, token)) {
      this.endRule(context);
      this.startRule(context, RuleType.Background);
      this.build(context, token);
      return 6;
    }
    if(this.match_TagLine(context, token)) {
      if(this.lookahead_0(context, token)) {
      this.endRule(context);
      this.startRule(context, RuleType.ScenarioDefinition);
      this.startRule(context, RuleType.Tags);
      this.build(context, token);
      return 11;
      }
    }
    if(this.match_TagLine(context, token)) {
      this.endRule(context);
      this.startRule(context, RuleType.Rule);
      this.startRule(context, RuleType.RuleHeader);
      this.startRule(context, RuleType.Tags);
      this.build(context, token);
      return 22;
    }
    if(this.match_ScenarioLine(context, token)) {
      this.endRule(context);
      this.startRule(context, RuleType.ScenarioDefinition);
      this.startRule(context, RuleType.Scenario);
      this.build(context, token);
      return 12;
    }
    if(this.match_RuleLine(context, token)) {
      this.endRule(context);
      this.startRule(context, RuleType.Rule);
      this.startRule(context, RuleType.RuleHeader);
      this.build(context, token);
      return 23;
    }
    if(this.match_Empty(context, token)) {
      this.build(context, token);
      return 5;
    }
    
    token.detach();
    const expectedTokens = ["#EOF", "#Comment", "#BackgroundLine", "#TagLine", "#ScenarioLine", "#RuleLine", "#Empty"];
    const error = token.isEof ?
      UnexpectedEOFException.create(token, expectedTokens) :
      UnexpectedTokenException.create(token, expectedTokens);
    if (this.stopAtFirstError) throw error;
    this.addError(context, error);
    return 5;
  }


  // GherkinDocument:0>Feature:1>Background:0>#BackgroundLine:0
  private matchTokenAt_6(token: IToken<TokenType>, context: Context) {
    if(this.match_EOF(context, token)) {
      this.endRule(context);
      this.endRule(context);
      this.build(context, token);
      return 42;
    }
    if(this.match_Empty(context, token)) {
      this.build(context, token);
      return 6;
    }
    if(this.match_Comment(context, token)) {
      this.build(context, token);
      return 8;
    }
    if(this.match_StepLine(context, token)) {
      this.startRule(context, RuleType.Step);
      this.build(context, token);
      return 9;
    }
    if(this.match_TagLine(context, token)) {
      if(this.lookahead_0(context, token)) {
      this.endRule(context);
      this.startRule(context, RuleType.ScenarioDefinition);
      this.startRule(context, RuleType.Tags);
      this.build(context, token);
      return 11;
      }
    }
    if(this.match_TagLine(context, token)) {
      this.endRule(context);
      this.startRule(context, RuleType.Rule);
      this.startRule(context, RuleType.RuleHeader);
      this.startRule(context, RuleType.Tags);
      this.build(context, token);
      return 22;
    }
    if(this.match_ScenarioLine(context, token)) {
      this.endRule(context);
      this.startRule(context, RuleType.ScenarioDefinition);
      this.startRule(context, RuleType.Scenario);
      this.build(context, token);
      return 12;
    }
    if(this.match_RuleLine(context, token)) {
      this.endRule(context);
      this.startRule(context, RuleType.Rule);
      this.startRule(context, RuleType.RuleHeader);
      this.build(context, token);
      return 23;
    }
    if(this.match_Other(context, token)) {
      this.startRule(context, RuleType.Description);
      this.build(context, token);
      return 7;
    }
    
    token.detach();
    const expectedTokens = ["#EOF", "#Empty", "#Comment", "#StepLine", "#TagLine", "#ScenarioLine", "#RuleLine", "#Other"];
    const error = token.isEof ?
      UnexpectedEOFException.create(token, expectedTokens) :
      UnexpectedTokenException.create(token, expectedTokens);
    if (this.stopAtFirstError) throw error;
    this.addError(context, error);
    return 6;
  }


  // GherkinDocument:0>Feature:1>Background:1>DescriptionHelper:1>Description:0>#Other:0
  private matchTokenAt_7(token: IToken<TokenType>, context: Context) {
    if(this.match_EOF(context, token)) {
      this.endRule(context);
      this.endRule(context);
      this.endRule(context);
      this.build(context, token);
      return 42;
    }
    if(this.match_Comment(context, token)) {
      this.endRule(context);
      this.build(context, token);
      return 8;
    }
    if(this.match_StepLine(context, token)) {
      this.endRule(context);
      this.startRule(context, RuleType.Step);
      this.build(context, token);
      return 9;
    }
    if(this.match_TagLine(context, token)) {
      if(this.lookahead_0(context, token)) {
      this.endRule(context);
      this.endRule(context);
      this.startRule(context, RuleType.ScenarioDefinition);
      this.startRule(context, RuleType.Tags);
      this.build(context, token);
      return 11;
      }
    }
    if(this.match_TagLine(context, token)) {
      this.endRule(context);
      this.endRule(context);
      this.startRule(context, RuleType.Rule);
      this.startRule(context, RuleType.RuleHeader);
      this.startRule(context, RuleType.Tags);
      this.build(context, token);
      return 22;
    }
    if(this.match_ScenarioLine(context, token)) {
      this.endRule(context);
      this.endRule(context);
      this.startRule(context, RuleType.ScenarioDefinition);
      this.startRule(context, RuleType.Scenario);
      this.build(context, token);
      return 12;
    }
    if(this.match_RuleLine(context, token)) {
      this.endRule(context);
      this.endRule(context);
      this.startRule(context, RuleType.Rule);
      this.startRule(context, RuleType.RuleHeader);
      this.build(context, token);
      return 23;
    }
    if(this.match_Other(context, token)) {
      this.build(context, token);
      return 7;
    }
    
    token.detach();
    const expectedTokens = ["#EOF", "#Comment", "#StepLine", "#TagLine", "#ScenarioLine", "#RuleLine", "#Other"];
    const error = token.isEof ?
      UnexpectedEOFException.create(token, expectedTokens) :
      UnexpectedTokenException.create(token, expectedTokens);
    if (this.stopAtFirstError) throw error;
    this.addError(context, error);
    return 7;
  }


  // GherkinDocument:0>Feature:1>Background:1>DescriptionHelper:2>#Comment:0
  private matchTokenAt_8(token: IToken<TokenType>, context: Context) {
    if(this.match_EOF(context, token)) {
      this.endRule(context);
      this.endRule(context);
      this.build(context, token);
      return 42;
    }
    if(this.match_Comment(context, token)) {
      this.build(context, token);
      return 8;
    }
    if(this.match_StepLine(context, token)) {
      this.startRule(context, RuleType.Step);
      this.build(context, token);
      return 9;
    }
    if(this.match_TagLine(context, token)) {
      if(this.lookahead_0(context, token)) {
      this.endRule(context);
      this.startRule(context, RuleType.ScenarioDefinition);
      this.startRule(context, RuleType.Tags);
      this.build(context, token);
      return 11;
      }
    }
    if(this.match_TagLine(context, token)) {
      this.endRule(context);
      this.startRule(context, RuleType.Rule);
      this.startRule(context, RuleType.RuleHeader);
      this.startRule(context, RuleType.Tags);
      this.build(context, token);
      return 22;
    }
    if(this.match_ScenarioLine(context, token)) {
      this.endRule(context);
      this.startRule(context, RuleType.ScenarioDefinition);
      this.startRule(context, RuleType.Scenario);
      this.build(context, token);
      return 12;
    }
    if(this.match_RuleLine(context, token)) {
      this.endRule(context);
      this.startRule(context, RuleType.Rule);
      this.startRule(context, RuleType.RuleHeader);
      this.build(context, token);
      return 23;
    }
    if(this.match_Empty(context, token)) {
      this.build(context, token);
      return 8;
    }
    
    token.detach();
    const expectedTokens = ["#EOF", "#Comment", "#StepLine", "#TagLine", "#ScenarioLine", "#RuleLine", "#Empty"];
    const error = token.isEof ?
      UnexpectedEOFException.create(token, expectedTokens) :
      UnexpectedTokenException.create(token, expectedTokens);
    if (this.stopAtFirstError) throw error;
    this.addError(context, error);
    return 8;
  }


  // GherkinDocument:0>Feature:1>Background:2>Step:0>#StepLine:0
  private matchTokenAt_9(token: IToken<TokenType>, context: Context) {
    if(this.match_EOF(context, token)) {
      this.endRule(context);
      this.endRule(context);
      this.endRule(context);
      this.build(context, token);
      return 42;
    }
    if(this.match_TableRow(context, token)) {
      this.startRule(context, RuleType.DataTable);
      this.build(context, token);
      return 10;
    }
    if(this.match_DocStringSeparator(context, token)) {
      this.startRule(context, RuleType.DocString);
      this.build(context, token);
      return 49;
    }
    if(this.match_StepLine(context, token)) {
      this.endRule(context);
      this.startRule(context, RuleType.Step);
      this.build(context, token);
      return 9;
    }
    if(this.match_TagLine(context, token)) {
      if(this.lookahead_0(context, token)) {
      this.endRule(context);
      this.endRule(context);
      this.startRule(context, RuleType.ScenarioDefinition);
      this.startRule(context, RuleType.Tags);
      this.build(context, token);
      return 11;
      }
    }
    if(this.match_TagLine(context, token)) {
      this.endRule(context);
      this.endRule(context);
      this.startRule(context, RuleType.Rule);
      this.startRule(context, RuleType.RuleHeader);
      this.startRule(context, RuleType.Tags);
      this.build(context, token);
      return 22;
    }
    if(this.match_ScenarioLine(context, token)) {
      this.endRule(context);
      this.endRule(context);
      this.startRule(context, RuleType.ScenarioDefinition);
      this.startRule(context, RuleType.Scenario);
      this.build(context, token);
      return 12;
    }
    if(this.match_RuleLine(context, token)) {
      this.endRule(context);
      this.endRule(context);
      this.startRule(context, RuleType.Rule);
      this.startRule(context, RuleType.RuleHeader);
      this.build(context, token);
      return 23;
    }
    if(this.match_Comment(context, token)) {
      this.build(context, token);
      return 9;
    }
    if(this.match_Empty(context, token)) {
      this.build(context, token);
      return 9;
    }
    
    token.detach();
    const expectedTokens = ["#EOF", "#TableRow", "#DocStringSeparator", "#StepLine", "#TagLine", "#ScenarioLine", "#RuleLine", "#Comment", "#Empty"];
    const error = token.isEof ?
      UnexpectedEOFException.create(token, expectedTokens) :
      UnexpectedTokenException.create(token, expectedTokens);
    if (this.stopAtFirstError) throw error;
    this.addError(context, error);
    return 9;
  }


  // GherkinDocument:0>Feature:1>Background:2>Step:1>StepArg:0>__alt0:0>DataTable:0>#TableRow:0
  private matchTokenAt_10(token: IToken<TokenType>, context: Context) {
    if(this.match_EOF(context, token)) {
      this.endRule(context);
      this.endRule(context);
      this.endRule(context);
      this.endRule(context);
      this.build(context, token);
      return 42;
    }
    if(this.match_TableRow(context, token)) {
      this.build(context, token);
      return 10;
    }
    if(this.match_StepLine(context, token)) {
      this.endRule(context);
      this.endRule(context);
      this.startRule(context, RuleType.Step);
      this.build(context, token);
      return 9;
    }
    if(this.match_TagLine(context, token)) {
      if(this.lookahead_0(context, token)) {
      this.endRule(context);
      this.endRule(context);
      this.endRule(context);
      this.startRule(context, RuleType.ScenarioDefinition);
      this.startRule(context, RuleType.Tags);
      this.build(context, token);
      return 11;
      }
    }
    if(this.match_TagLine(context, token)) {
      this.endRule(context);
      this.endRule(context);
      this.endRule(context);
      this.startRule(context, RuleType.Rule);
      this.startRule(context, RuleType.RuleHeader);
      this.startRule(context, RuleType.Tags);
      this.build(context, token);
      return 22;
    }
    if(this.match_ScenarioLine(context, token)) {
      this.endRule(context);
      this.endRule(context);
      this.endRule(context);
      this.startRule(context, RuleType.ScenarioDefinition);
      this.startRule(context, RuleType.Scenario);
      this.build(context, token);
      return 12;
    }
    if(this.match_RuleLine(context, token)) {
      this.endRule(context);
      this.endRule(context);
      this.endRule(context);
      this.startRule(context, RuleType.Rule);
      this.startRule(context, RuleType.RuleHeader);
      this.build(context, token);
      return 23;
    }
    if(this.match_Comment(context, token)) {
      this.build(context, token);
      return 10;
    }
    if(this.match_Empty(context, token)) {
      this.build(context, token);
      return 10;
    }
    
    token.detach();
    const expectedTokens = ["#EOF", "#TableRow", "#StepLine", "#TagLine", "#ScenarioLine", "#RuleLine", "#Comment", "#Empty"];
    const error = token.isEof ?
      UnexpectedEOFException.create(token, expectedTokens) :
      UnexpectedTokenException.create(token, expectedTokens);
    if (this.stopAtFirstError) throw error;
    this.addError(context, error);
    return 10;
  }


  // GherkinDocument:0>Feature:2>ScenarioDefinition:0>Tags:0>#TagLine:0
  private matchTokenAt_11(token: IToken<TokenType>, context: Context) {
    if(this.match_TagLine(context, token)) {
      this.build(context, token);
      return 11;
    }
    if(this.match_ScenarioLine(context, token)) {
      this.endRule(context);
      this.startRule(context, RuleType.Scenario);
      this.build(context, token);
      return 12;
    }
    if(this.match_Comment(context, token)) {
      this.build(context, token);
      return 11;
    }
    if(this.match_Empty(context, token)) {
      this.build(context, token);
      return 11;
    }
    
    token.detach();
    const expectedTokens = ["#TagLine", "#ScenarioLine", "#Comment", "#Empty"];
    const error = token.isEof ?
      UnexpectedEOFException.create(token, expectedTokens) :
      UnexpectedTokenException.create(token, expectedTokens);
    if (this.stopAtFirstError) throw error;
    this.addError(context, error);
    return 11;
  }


  // GherkinDocument:0>Feature:2>ScenarioDefinition:1>Scenario:0>#ScenarioLine:0
  private matchTokenAt_12(token: IToken<TokenType>, context: Context) {
    if(this.match_EOF(context, token)) {
      this.endRule(context);
      this.endRule(context);
      this.endRule(context);
      this.build(context, token);
      return 42;
    }
    if(this.match_Empty(context, token)) {
      this.build(context, token);
      return 12;
    }
    if(this.match_Comment(context, token)) {
      this.build(context, token);
      return 14;
    }
    if(this.match_StepLine(context, token)) {
      this.startRule(context, RuleType.Step);
      this.build(context, token);
      return 15;
    }
    if(this.match_TagLine(context, token)) {
      if(this.lookahead_1(context, token)) {
      this.startRule(context, RuleType.ExamplesDefinition);
      this.startRule(context, RuleType.Tags);
      this.build(context, token);
      return 17;
      }
    }
    if(this.match_TagLine(context, token)) {
      if(this.lookahead_0(context, token)) {
      this.endRule(context);
      this.endRule(context);
      this.startRule(context, RuleType.ScenarioDefinition);
      this.startRule(context, RuleType.Tags);
      this.build(context, token);
      return 11;
      }
    }
    if(this.match_TagLine(context, token)) {
      this.endRule(context);
      this.endRule(context);
      this.startRule(context, RuleType.Rule);
      this.startRule(context, RuleType.RuleHeader);
      this.startRule(context, RuleType.Tags);
      this.build(context, token);
      return 22;
    }
    if(this.match_ExamplesLine(context, token)) {
      this.startRule(context, RuleType.ExamplesDefinition);
      this.startRule(context, RuleType.Examples);
      this.build(context, token);
      return 18;
    }
    if(this.match_ScenarioLine(context, token)) {
      this.endRule(context);
      this.endRule(context);
      this.startRule(context, RuleType.ScenarioDefinition);
      this.startRule(context, RuleType.Scenario);
      this.build(context, token);
      return 12;
    }
    if(this.match_RuleLine(context, token)) {
      this.endRule(context);
      this.endRule(context);
      this.startRule(context, RuleType.Rule);
      this.startRule(context, RuleType.RuleHeader);
      this.build(context, token);
      return 23;
    }
    if(this.match_Other(context, token)) {
      this.startRule(context, RuleType.Description);
      this.build(context, token);
      return 13;
    }
    
    token.detach();
    const expectedTokens = ["#EOF", "#Empty", "#Comment", "#StepLine", "#TagLine", "#ExamplesLine", "#ScenarioLine", "#RuleLine", "#Other"];
    const error = token.isEof ?
      UnexpectedEOFException.create(token, expectedTokens) :
      UnexpectedTokenException.create(token, expectedTokens);
    if (this.stopAtFirstError) throw error;
    this.addError(context, error);
    return 12;
  }


  // GherkinDocument:0>Feature:2>ScenarioDefinition:1>Scenario:1>DescriptionHelper:1>Description:0>#Other:0
  private matchTokenAt_13(token: IToken<TokenType>, context: Context) {
    if(this.match_EOF(context, token)) {
      this.endRule(context);
      this.endRule(context);
      this.endRule(context);
      this.endRule(context);
      this.build(context, token);
      return 42;
    }
    if(this.match_Comment(context, token)) {
      this.endRule(context);
      this.build(context, token);
      return 14;
    }
    if(this.match_StepLine(context, token)) {
      this.endRule(context);
      this.startRule(context, RuleType.Step);
      this.build(context, token);
      return 15;
    }
    if(this.match_TagLine(context, token)) {
      if(this.lookahead_1(context, token)) {
      this.endRule(context);
      this.startRule(context, RuleType.ExamplesDefinition);
      this.startRule(context, RuleType.Tags);
      this.build(context, token);
      return 17;
      }
    }
    if(this.match_TagLine(context, token)) {
      if(this.lookahead_0(context, token)) {
      this.endRule(context);
      this.endRule(context);
      this.endRule(context);
      this.startRule(context, RuleType.ScenarioDefinition);
      this.startRule(context, RuleType.Tags);
      this.build(context, token);
      return 11;
      }
    }
    if(this.match_TagLine(context, token)) {
      this.endRule(context);
      this.endRule(context);
      this.endRule(context);
      this.startRule(context, RuleType.Rule);
      this.startRule(context, RuleType.RuleHeader);
      this.startRule(context, RuleType.Tags);
      this.build(context, token);
      return 22;
    }
    if(this.match_ExamplesLine(context, token)) {
      this.endRule(context);
      this.startRule(context, RuleType.ExamplesDefinition);
      this.startRule(context, RuleType.Examples);
      this.build(context, token);
      return 18;
    }
    if(this.match_ScenarioLine(context, token)) {
      this.endRule(context);
      this.endRule(context);
      this.endRule(context);
      this.startRule(context, RuleType.ScenarioDefinition);
      this.startRule(context, RuleType.Scenario);
      this.build(context, token);
      return 12;
    }
    if(this.match_RuleLine(context, token)) {
      this.endRule(context);
      this.endRule(context);
      this.endRule(context);
      this.startRule(context, RuleType.Rule);
      this.startRule(context, RuleType.RuleHeader);
      this.build(context, token);
      return 23;
    }
    if(this.match_Other(context, token)) {
      this.build(context, token);
      return 13;
    }
    
    token.detach();
    const expectedTokens = ["#EOF", "#Comment", "#StepLine", "#TagLine", "#ExamplesLine", "#ScenarioLine", "#RuleLine", "#Other"];
    const error = token.isEof ?
      UnexpectedEOFException.create(token, expectedTokens) :
      UnexpectedTokenException.create(token, expectedTokens);
    if (this.stopAtFirstError) throw error;
    this.addError(context, error);
    return 13;
  }


  // GherkinDocument:0>Feature:2>ScenarioDefinition:1>Scenario:1>DescriptionHelper:2>#Comment:0
  private matchTokenAt_14(token: IToken<TokenType>, context: Context) {
    if(this.match_EOF(context, token)) {
      this.endRule(context);
      this.endRule(context);
      this.endRule(context);
      this.build(context, token);
      return 42;
    }
    if(this.match_Comment(context, token)) {
      this.build(context, token);
      return 14;
    }
    if(this.match_StepLine(context, token)) {
      this.startRule(context, RuleType.Step);
      this.build(context, token);
      return 15;
    }
    if(this.match_TagLine(context, token)) {
      if(this.lookahead_1(context, token)) {
      this.startRule(context, RuleType.ExamplesDefinition);
      this.startRule(context, RuleType.Tags);
      this.build(context, token);
      return 17;
      }
    }
    if(this.match_TagLine(context, token)) {
      if(this.lookahead_0(context, token)) {
      this.endRule(context);
      this.endRule(context);
      this.startRule(context, RuleType.ScenarioDefinition);
      this.startRule(context, RuleType.Tags);
      this.build(context, token);
      return 11;
      }
    }
    if(this.match_TagLine(context, token)) {
      this.endRule(context);
      this.endRule(context);
      this.startRule(context, RuleType.Rule);
      this.startRule(context, RuleType.RuleHeader);
      this.startRule(context, RuleType.Tags);
      this.build(context, token);
      return 22;
    }
    if(this.match_ExamplesLine(context, token)) {
      this.startRule(context, RuleType.ExamplesDefinition);
      this.startRule(context, RuleType.Examples);
      this.build(context, token);
      return 18;
    }
    if(this.match_ScenarioLine(context, token)) {
      this.endRule(context);
      this.endRule(context);
      this.startRule(context, RuleType.ScenarioDefinition);
      this.startRule(context, RuleType.Scenario);
      this.build(context, token);
      return 12;
    }
    if(this.match_RuleLine(context, token)) {
      this.endRule(context);
      this.endRule(context);
      this.startRule(context, RuleType.Rule);
      this.startRule(context, RuleType.RuleHeader);
      this.build(context, token);
      return 23;
    }
    if(this.match_Empty(context, token)) {
      this.build(context, token);
      return 14;
    }
    
    token.detach();
    const expectedTokens = ["#EOF", "#Comment", "#StepLine", "#TagLine", "#ExamplesLine", "#ScenarioLine", "#RuleLine", "#Empty"];
    const error = token.isEof ?
      UnexpectedEOFException.create(token, expectedTokens) :
      UnexpectedTokenException.create(token, expectedTokens);
    if (this.stopAtFirstError) throw error;
    this.addError(context, error);
    return 14;
  }


  // GherkinDocument:0>Feature:2>ScenarioDefinition:1>Scenario:2>Step:0>#StepLine:0
  private matchTokenAt_15(token: IToken<TokenType>, context: Context) {
    if(this.match_EOF(context, token)) {
      this.endRule(context);
      this.endRule(context);
      this.endRule(context);
      this.endRule(context);
      this.build(context, token);
      return 42;
    }
    if(this.match_TableRow(context, token)) {
      this.startRule(context, RuleType.DataTable);
      this.build(context, token);
      return 16;
    }
    if(this.match_DocStringSeparator(context, token)) {
      this.startRule(context, RuleType.DocString);
      this.build(context, token);
      return 47;
    }
    if(this.match_StepLine(context, token)) {
      this.endRule(context);
      this.startRule(context, RuleType.Step);
      this.build(context, token);
      return 15;
    }
    if(this.match_TagLine(context, token)) {
      if(this.lookahead_1(context, token)) {
      this.endRule(context);
      this.startRule(context, RuleType.ExamplesDefinition);
      this.startRule(context, RuleType.Tags);
      this.build(context, token);
      return 17;
      }
    }
    if(this.match_TagLine(context, token)) {
      if(this.lookahead_0(context, token)) {
      this.endRule(context);
      this.endRule(context);
      this.endRule(context);
      this.startRule(context, RuleType.ScenarioDefinition);
      this.startRule(context, RuleType.Tags);
      this.build(context, token);
      return 11;
      }
    }
    if(this.match_TagLine(context, token)) {
      this.endRule(context);
      this.endRule(context);
      this.endRule(context);
      this.startRule(context, RuleType.Rule);
      this.startRule(context, RuleType.RuleHeader);
      this.startRule(context, RuleType.Tags);
      this.build(context, token);
      return 22;
    }
    if(this.match_ExamplesLine(context, token)) {
      this.endRule(context);
      this.startRule(context, RuleType.ExamplesDefinition);
      this.startRule(context, RuleType.Examples);
      this.build(context, token);
      return 18;
    }
    if(this.match_ScenarioLine(context, token)) {
      this.endRule(context);
      this.endRule(context);
      this.endRule(context);
      this.startRule(context, RuleType.ScenarioDefinition);
      this.startRule(context, RuleType.Scenario);
      this.build(context, token);
      return 12;
    }
    if(this.match_RuleLine(context, token)) {
      this.endRule(context);
      this.endRule(context);
      this.endRule(context);
      this.startRule(context, RuleType.Rule);
      this.startRule(context, RuleType.RuleHeader);
      this.build(context, token);
      return 23;
    }
    if(this.match_Comment(context, token)) {
      this.build(context, token);
      return 15;
    }
    if(this.match_Empty(context, token)) {
      this.build(context, token);
      return 15;
    }
    
    token.detach();
    const expectedTokens = ["#EOF", "#TableRow", "#DocStringSeparator", "#StepLine", "#TagLine", "#ExamplesLine", "#ScenarioLine", "#RuleLine", "#Comment", "#Empty"];
    const error = token.isEof ?
      UnexpectedEOFException.create(token, expectedTokens) :
      UnexpectedTokenException.create(token, expectedTokens);
    if (this.stopAtFirstError) throw error;
    this.addError(context, error);
    return 15;
  }


  // GherkinDocument:0>Feature:2>ScenarioDefinition:1>Scenario:2>Step:1>StepArg:0>__alt0:0>DataTable:0>#TableRow:0
  private matchTokenAt_16(token: IToken<TokenType>, context: Context) {
    if(this.match_EOF(context, token)) {
      this.endRule(context);
      this.endRule(context);
      this.endRule(context);
      this.endRule(context);
      this.endRule(context);
      this.build(context, token);
      return 42;
    }
    if(this.match_TableRow(context, token)) {
      this.build(context, token);
      return 16;
    }
    if(this.match_StepLine(context, token)) {
      this.endRule(context);
      this.endRule(context);
      this.startRule(context, RuleType.Step);
      this.build(context, token);
      return 15;
    }
    if(this.match_TagLine(context, token)) {
      if(this.lookahead_1(context, token)) {
      this.endRule(context);
      this.endRule(context);
      this.startRule(context, RuleType.ExamplesDefinition);
      this.startRule(context, RuleType.Tags);
      this.build(context, token);
      return 17;
      }
    }
    if(this.match_TagLine(context, token)) {
      if(this.lookahead_0(context, token)) {
      this.endRule(context);
      this.endRule(context);
      this.endRule(context);
      this.endRule(context);
      this.startRule(context, RuleType.ScenarioDefinition);
      this.startRule(context, RuleType.Tags);
      this.build(context, token);
      return 11;
      }
    }
    if(this.match_TagLine(context, token)) {
      this.endRule(context);
      this.endRule(context);
      this.endRule(context);
      this.endRule(context);
      this.startRule(context, RuleType.Rule);
      this.startRule(context, RuleType.RuleHeader);
      this.startRule(context, RuleType.Tags);
      this.build(context, token);
      return 22;
    }
    if(this.match_ExamplesLine(context, token)) {
      this.endRule(context);
      this.endRule(context);
      this.startRule(context, RuleType.ExamplesDefinition);
      this.startRule(context, RuleType.Examples);
      this.build(context, token);
      return 18;
    }
    if(this.match_ScenarioLine(context, token)) {
      this.endRule(context);
      this.endRule(context);
      this.endRule(context);
      this.endRule(context);
      this.startRule(context, RuleType.ScenarioDefinition);
      this.startRule(context, RuleType.Scenario);
      this.build(context, token);
      return 12;
    }
    if(this.match_RuleLine(context, token)) {
      this.endRule(context);
      this.endRule(context);
      this.endRule(context);
      this.endRule(context);
      this.startRule(context, RuleType.Rule);
      this.startRule(context, RuleType.RuleHeader);
      this.build(context, token);
      return 23;
    }
    if(this.match_Comment(context, token)) {
      this.build(context, token);
      return 16;
    }
    if(this.match_Empty(context, token)) {
      this.build(context, token);
      return 16;
    }
    
    token.detach();
    const expectedTokens = ["#EOF", "#TableRow", "#StepLine", "#TagLine", "#ExamplesLine", "#ScenarioLine", "#RuleLine", "#Comment", "#Empty"];
    const error = token.isEof ?
      UnexpectedEOFException.create(token, expectedTokens) :
      UnexpectedTokenException.create(token, expectedTokens);
    if (this.stopAtFirstError) throw error;
    this.addError(context, error);
    return 16;
  }


  // GherkinDocument:0>Feature:2>ScenarioDefinition:1>Scenario:3>ExamplesDefinition:0>Tags:0>#TagLine:0
  private matchTokenAt_17(token: IToken<TokenType>, context: Context) {
    if(this.match_TagLine(context, token)) {
      this.build(context, token);
      return 17;
    }
    if(this.match_ExamplesLine(context, token)) {
      this.endRule(context);
      this.startRule(context, RuleType.Examples);
      this.build(context, token);
      return 18;
    }
    if(this.match_Comment(context, token)) {
      this.build(context, token);
      return 17;
    }
    if(this.match_Empty(context, token)) {
      this.build(context, token);
      return 17;
    }
    
    token.detach();
    const expectedTokens = ["#TagLine", "#ExamplesLine", "#Comment", "#Empty"];
    const error = token.isEof ?
      UnexpectedEOFException.create(token, expectedTokens) :
      UnexpectedTokenException.create(token, expectedTokens);
    if (this.stopAtFirstError) throw error;
    this.addError(context, error);
    return 17;
  }


  // GherkinDocument:0>Feature:2>ScenarioDefinition:1>Scenario:3>ExamplesDefinition:1>Examples:0>#ExamplesLine:0
  private matchTokenAt_18(token: IToken<TokenType>, context: Context) {
    if(this.match_EOF(context, token)) {
      this.endRule(context);
      this.endRule(context);
      this.endRule(context);
      this.endRule(context);
      this.endRule(context);
      this.build(context, token);
      return 42;
    }
    if(this.match_Empty(context, token)) {
      this.build(context, token);
      return 18;
    }
    if(this.match_Comment(context, token)) {
      this.build(context, token);
      return 20;
    }
    if(this.match_TableRow(context, token)) {
      this.startRule(context, RuleType.ExamplesTable);
      this.build(context, token);
      return 21;
    }
    if(this.match_TagLine(context, token)) {
      if(this.lookahead_1(context, token)) {
      this.endRule(context);
      this.endRule(context);
      this.startRule(context, RuleType.ExamplesDefinition);
      this.startRule(context, RuleType.Tags);
      this.build(context, token);
      return 17;
      }
    }
    if(this.match_TagLine(context, token)) {
      if(this.lookahead_0(context, token)) {
      this.endRule(context);
      this.endRule(context);
      this.endRule(context);
      this.endRule(context);
      this.startRule(context, RuleType.ScenarioDefinition);
      this.startRule(context, RuleType.Tags);
      this.build(context, token);
      return 11;
      }
    }
    if(this.match_TagLine(context, token)) {
      this.endRule(context);
      this.endRule(context);
      this.endRule(context);
      this.endRule(context);
      this.startRule(context, RuleType.Rule);
      this.startRule(context, RuleType.RuleHeader);
      this.startRule(context, RuleType.Tags);
      this.build(context, token);
      return 22;
    }
    if(this.match_ExamplesLine(context, token)) {
      this.endRule(context);
      this.endRule(context);
      this.startRule(context, RuleType.ExamplesDefinition);
      this.startRule(context, RuleType.Examples);
      this.build(context, token);
      return 18;
    }
    if(this.match_ScenarioLine(context, token)) {
      this.endRule(context);
      this.endRule(context);
      this.endRule(context);
      this.endRule(context);
      this.startRule(context, RuleType.ScenarioDefinition);
      this.startRule(context, RuleType.Scenario);
      this.build(context, token);
      return 12;
    }
    if(this.match_RuleLine(context, token)) {
      this.endRule(context);
      this.endRule(context);
      this.endRule(context);
      this.endRule(context);
      this.startRule(context, RuleType.Rule);
      this.startRule(context, RuleType.RuleHeader);
      this.build(context, token);
      return 23;
    }
    if(this.match_Other(context, token)) {
      this.startRule(context, RuleType.Description);
      this.build(context, token);
      return 19;
    }
    
    token.detach();
    const expectedTokens = ["#EOF", "#Empty", "#Comment", "#TableRow", "#TagLine", "#ExamplesLine", "#ScenarioLine", "#RuleLine", "#Other"];
    const error = token.isEof ?
      UnexpectedEOFException.create(token, expectedTokens) :
      UnexpectedTokenException.create(token, expectedTokens);
    if (this.stopAtFirstError) throw error;
    this.addError(context, error);
    return 18;
  }


  // GherkinDocument:0>Feature:2>ScenarioDefinition:1>Scenario:3>ExamplesDefinition:1>Examples:1>DescriptionHelper:1>Description:0>#Other:0
  private matchTokenAt_19(token: IToken<TokenType>, context: Context) {
    if(this.match_EOF(context, token)) {
      this.endRule(context);
      this.endRule(context);
      this.endRule(context);
      this.endRule(context);
      this.endRule(context);
      this.endRule(context);
      this.build(context, token);
      return 42;
    }
    if(this.match_Comment(context, token)) {
      this.endRule(context);
      this.build(context, token);
      return 20;
    }
    if(this.match_TableRow(context, token)) {
      this.endRule(context);
      this.startRule(context, RuleType.ExamplesTable);
      this.build(context, token);
      return 21;
    }
    if(this.match_TagLine(context, token)) {
      if(this.lookahead_1(context, token)) {
      this.endRule(context);
      this.endRule(context);
      this.endRule(context);
      this.startRule(context, RuleType.ExamplesDefinition);
      this.startRule(context, RuleType.Tags);
      this.build(context, token);
      return 17;
      }
    }
    if(this.match_TagLine(context, token)) {
      if(this.lookahead_0(context, token)) {
      this.endRule(context);
      this.endRule(context);
      this.endRule(context);
      this.endRule(context);
      this.endRule(context);
      this.startRule(context, RuleType.ScenarioDefinition);
      this.startRule(context, RuleType.Tags);
      this.build(context, token);
      return 11;
      }
    }
    if(this.match_TagLine(context, token)) {
      this.endRule(context);
      this.endRule(context);
      this.endRule(context);
      this.endRule(context);
      this.endRule(context);
      this.startRule(context, RuleType.Rule);
      this.startRule(context, RuleType.RuleHeader);
      this.startRule(context, RuleType.Tags);
      this.build(context, token);
      return 22;
    }
    if(this.match_ExamplesLine(context, token)) {
      this.endRule(context);
      this.endRule(context);
      this.endRule(context);
      this.startRule(context, RuleType.ExamplesDefinition);
      this.startRule(context, RuleType.Examples);
      this.build(context, token);
      return 18;
    }
    if(this.match_ScenarioLine(context, token)) {
      this.endRule(context);
      this.endRule(context);
      this.endRule(context);
      this.endRule(context);
      this.endRule(context);
      this.startRule(context, RuleType.ScenarioDefinition);
      this.startRule(context, RuleType.Scenario);
      this.build(context, token);
      return 12;
    }
    if(this.match_RuleLine(context, token)) {
      this.endRule(context);
      this.endRule(context);
      this.endRule(context);
      this.endRule(context);
      this.endRule(context);
      this.startRule(context, RuleType.Rule);
      this.startRule(context, RuleType.RuleHeader);
      this.build(context, token);
      return 23;
    }
    if(this.match_Other(context, token)) {
      this.build(context, token);
      return 19;
    }
    
    token.detach();
    const expectedTokens = ["#EOF", "#Comment", "#TableRow", "#TagLine", "#ExamplesLine", "#ScenarioLine", "#RuleLine", "#Other"];
    const error = token.isEof ?
      UnexpectedEOFException.create(token, expectedTokens) :
      UnexpectedTokenException.create(token, expectedTokens);
    if (this.stopAtFirstError) throw error;
    this.addError(context, error);
    return 19;
  }


  // GherkinDocument:0>Feature:2>ScenarioDefinition:1>Scenario:3>ExamplesDefinition:1>Examples:1>DescriptionHelper:2>#Comment:0
  private matchTokenAt_20(token: IToken<TokenType>, context: Context) {
    if(this.match_EOF(context, token)) {
      this.endRule(context);
      this.endRule(context);
      this.endRule(context);
      this.endRule(context);
      this.endRule(context);
      this.build(context, token);
      return 42;
    }
    if(this.match_Comment(context, token)) {
      this.build(context, token);
      return 20;
    }
    if(this.match_TableRow(context, token)) {
      this.startRule(context, RuleType.ExamplesTable);
      this.build(context, token);
      return 21;
    }
    if(this.match_TagLine(context, token)) {
      if(this.lookahead_1(context, token)) {
      this.endRule(context);
      this.endRule(context);
      this.startRule(context, RuleType.ExamplesDefinition);
      this.startRule(context, RuleType.Tags);
      this.build(context, token);
      return 17;
      }
    }
    if(this.match_TagLine(context, token)) {
      if(this.lookahead_0(context, token)) {
      this.endRule(context);
      this.endRule(context);
      this.endRule(context);
      this.endRule(context);
      this.startRule(context, RuleType.ScenarioDefinition);
      this.startRule(context, RuleType.Tags);
      this.build(context, token);
      return 11;
      }
    }
    if(this.match_TagLine(context, token)) {
      this.endRule(context);
      this.endRule(context);
      this.endRule(context);
      this.endRule(context);
      this.startRule(context, RuleType.Rule);
      this.startRule(context, RuleType.RuleHeader);
      this.startRule(context, RuleType.Tags);
      this.build(context, token);
      return 22;
    }
    if(this.match_ExamplesLine(context, token)) {
      this.endRule(context);
      this.endRule(context);
      this.startRule(context, RuleType.ExamplesDefinition);
      this.startRule(context, RuleType.Examples);
      this.build(context, token);
      return 18;
    }
    if(this.match_ScenarioLine(context, token)) {
      this.endRule(context);
      this.endRule(context);
      this.endRule(context);
      this.endRule(context);
      this.startRule(context, RuleType.ScenarioDefinition);
      this.startRule(context, RuleType.Scenario);
      this.build(context, token);
      return 12;
    }
    if(this.match_RuleLine(context, token)) {
      this.endRule(context);
      this.endRule(context);
      this.endRule(context);
      this.endRule(context);
      this.startRule(context, RuleType.Rule);
      this.startRule(context, RuleType.RuleHeader);
      this.build(context, token);
      return 23;
    }
    if(this.match_Empty(context, token)) {
      this.build(context, token);
      return 20;
    }
    
    token.detach();
    const expectedTokens = ["#EOF", "#Comment", "#TableRow", "#TagLine", "#ExamplesLine", "#ScenarioLine", "#RuleLine", "#Empty"];
    const error = token.isEof ?
      UnexpectedEOFException.create(token, expectedTokens) :
      UnexpectedTokenException.create(token, expectedTokens);
    if (this.stopAtFirstError) throw error;
    this.addError(context, error);
    return 20;
  }


  // GherkinDocument:0>Feature:2>ScenarioDefinition:1>Scenario:3>ExamplesDefinition:1>Examples:2>ExamplesTable:0>#TableRow:0
  private matchTokenAt_21(token: IToken<TokenType>, context: Context) {
    if(this.match_EOF(context, token)) {
      this.endRule(context);
      this.endRule(context);
      this.endRule(context);
      this.endRule(context);
      this.endRule(context);
      this.endRule(context);
      this.build(context, token);
      return 42;
    }
    if(this.match_TableRow(context, token)) {
      this.build(context, token);
      return 21;
    }
    if(this.match_TagLine(context, token)) {
      if(this.lookahead_1(context, token)) {
      this.endRule(context);
      this.endRule(context);
      this.endRule(context);
      this.startRule(context, RuleType.ExamplesDefinition);
      this.startRule(context, RuleType.Tags);
      this.build(context, token);
      return 17;
      }
    }
    if(this.match_TagLine(context, token)) {
      if(this.lookahead_0(context, token)) {
      this.endRule(context);
      this.endRule(context);
      this.endRule(context);
      this.endRule(context);
      this.endRule(context);
      this.startRule(context, RuleType.ScenarioDefinition);
      this.startRule(context, RuleType.Tags);
      this.build(context, token);
      return 11;
      }
    }
    if(this.match_TagLine(context, token)) {
      this.endRule(context);
      this.endRule(context);
      this.endRule(context);
      this.endRule(context);
      this.endRule(context);
      this.startRule(context, RuleType.Rule);
      this.startRule(context, RuleType.RuleHeader);
      this.startRule(context, RuleType.Tags);
      this.build(context, token);
      return 22;
    }
    if(this.match_ExamplesLine(context, token)) {
      this.endRule(context);
      this.endRule(context);
      this.endRule(context);
      this.startRule(context, RuleType.ExamplesDefinition);
      this.startRule(context, RuleType.Examples);
      this.build(context, token);
      return 18;
    }
    if(this.match_ScenarioLine(context, token)) {
      this.endRule(context);
      this.endRule(context);
      this.endRule(context);
      this.endRule(context);
      this.endRule(context);
      this.startRule(context, RuleType.ScenarioDefinition);
      this.startRule(context, RuleType.Scenario);
      this.build(context, token);
      return 12;
    }
    if(this.match_RuleLine(context, token)) {
      this.endRule(context);
      this.endRule(context);
      this.endRule(context);
      this.endRule(context);
      this.endRule(context);
      this.startRule(context, RuleType.Rule);
      this.startRule(context, RuleType.RuleHeader);
      this.build(context, token);
      return 23;
    }
    if(this.match_Comment(context, token)) {
      this.build(context, token);
      return 21;
    }
    if(this.match_Empty(context, token)) {
      this.build(context, token);
      return 21;
    }
    
    token.detach();
    const expectedTokens = ["#EOF", "#TableRow", "#TagLine", "#ExamplesLine", "#ScenarioLine", "#RuleLine", "#Comment", "#Empty"];
    const error = token.isEof ?
      UnexpectedEOFException.create(token, expectedTokens) :
      UnexpectedTokenException.create(token, expectedTokens);
    if (this.stopAtFirstError) throw error;
    this.addError(context, error);
    return 21;
  }


<<<<<<< HEAD
  // GherkinDocument:0>Feature:3>Rule:0>RuleHeader:0>#RuleLine:0
  private matchTokenAt_22(token: IToken<TokenType>, context: Context) {
=======
  // GherkinDocument:0>Feature:3>Rule:0>RuleHeader:0>Tags:0>#TagLine:0
  private matchTokenAt_22(token: Token, context: Context) {
    if(this.match_TagLine(context, token)) {
      this.build(context, token);
      return 22;
    }
    if(this.match_RuleLine(context, token)) {
      this.endRule(context);
      this.build(context, token);
      return 23;
    }
    if(this.match_Comment(context, token)) {
      this.build(context, token);
      return 22;
    }
    if(this.match_Empty(context, token)) {
      this.build(context, token);
      return 22;
    }
    
    token.detach();
    const expectedTokens = ["#TagLine", "#RuleLine", "#Comment", "#Empty"];
    const error = token.isEof ?
      UnexpectedEOFException.create(token, expectedTokens) :
      UnexpectedTokenException.create(token, expectedTokens);
    if (this.stopAtFirstError) throw error;
    this.addError(context, error);
    return 22;
  }


  // GherkinDocument:0>Feature:3>Rule:0>RuleHeader:1>#RuleLine:0
  private matchTokenAt_23(token: Token, context: Context) {
>>>>>>> 3ae49a9e
    if(this.match_EOF(context, token)) {
      this.endRule(context);
      this.endRule(context);
      this.endRule(context);
      this.build(context, token);
      return 42;
    }
    if(this.match_Empty(context, token)) {
      this.build(context, token);
      return 23;
    }
    if(this.match_Comment(context, token)) {
      this.build(context, token);
      return 25;
    }
    if(this.match_BackgroundLine(context, token)) {
      this.endRule(context);
      this.startRule(context, RuleType.Background);
      this.build(context, token);
      return 26;
    }
    if(this.match_TagLine(context, token)) {
      if(this.lookahead_0(context, token)) {
      this.endRule(context);
      this.startRule(context, RuleType.ScenarioDefinition);
      this.startRule(context, RuleType.Tags);
      this.build(context, token);
      return 31;
      }
    }
    if(this.match_TagLine(context, token)) {
      this.endRule(context);
      this.endRule(context);
      this.startRule(context, RuleType.Rule);
      this.startRule(context, RuleType.RuleHeader);
      this.startRule(context, RuleType.Tags);
      this.build(context, token);
      return 22;
    }
    if(this.match_ScenarioLine(context, token)) {
      this.endRule(context);
      this.startRule(context, RuleType.ScenarioDefinition);
      this.startRule(context, RuleType.Scenario);
      this.build(context, token);
      return 32;
    }
    if(this.match_RuleLine(context, token)) {
      this.endRule(context);
      this.endRule(context);
      this.startRule(context, RuleType.Rule);
      this.startRule(context, RuleType.RuleHeader);
      this.build(context, token);
      return 23;
    }
    if(this.match_Other(context, token)) {
      this.startRule(context, RuleType.Description);
      this.build(context, token);
      return 24;
    }
    
    token.detach();
    const expectedTokens = ["#EOF", "#Empty", "#Comment", "#BackgroundLine", "#TagLine", "#ScenarioLine", "#RuleLine", "#Other"];
    const error = token.isEof ?
      UnexpectedEOFException.create(token, expectedTokens) :
      UnexpectedTokenException.create(token, expectedTokens);
    if (this.stopAtFirstError) throw error;
    this.addError(context, error);
    return 23;
  }


<<<<<<< HEAD
  // GherkinDocument:0>Feature:3>Rule:0>RuleHeader:1>DescriptionHelper:1>Description:0>#Other:0
  private matchTokenAt_23(token: IToken<TokenType>, context: Context) {
=======
  // GherkinDocument:0>Feature:3>Rule:0>RuleHeader:2>DescriptionHelper:1>Description:0>#Other:0
  private matchTokenAt_24(token: Token, context: Context) {
>>>>>>> 3ae49a9e
    if(this.match_EOF(context, token)) {
      this.endRule(context);
      this.endRule(context);
      this.endRule(context);
      this.endRule(context);
      this.build(context, token);
      return 42;
    }
    if(this.match_Comment(context, token)) {
      this.endRule(context);
      this.build(context, token);
      return 25;
    }
    if(this.match_BackgroundLine(context, token)) {
      this.endRule(context);
      this.endRule(context);
      this.startRule(context, RuleType.Background);
      this.build(context, token);
      return 26;
    }
    if(this.match_TagLine(context, token)) {
      if(this.lookahead_0(context, token)) {
      this.endRule(context);
      this.endRule(context);
      this.startRule(context, RuleType.ScenarioDefinition);
      this.startRule(context, RuleType.Tags);
      this.build(context, token);
      return 31;
      }
    }
    if(this.match_TagLine(context, token)) {
      this.endRule(context);
      this.endRule(context);
      this.endRule(context);
      this.startRule(context, RuleType.Rule);
      this.startRule(context, RuleType.RuleHeader);
      this.startRule(context, RuleType.Tags);
      this.build(context, token);
      return 22;
    }
    if(this.match_ScenarioLine(context, token)) {
      this.endRule(context);
      this.endRule(context);
      this.startRule(context, RuleType.ScenarioDefinition);
      this.startRule(context, RuleType.Scenario);
      this.build(context, token);
      return 32;
    }
    if(this.match_RuleLine(context, token)) {
      this.endRule(context);
      this.endRule(context);
      this.endRule(context);
      this.startRule(context, RuleType.Rule);
      this.startRule(context, RuleType.RuleHeader);
      this.build(context, token);
      return 23;
    }
    if(this.match_Other(context, token)) {
      this.build(context, token);
      return 24;
    }
    
    token.detach();
    const expectedTokens = ["#EOF", "#Comment", "#BackgroundLine", "#TagLine", "#ScenarioLine", "#RuleLine", "#Other"];
    const error = token.isEof ?
      UnexpectedEOFException.create(token, expectedTokens) :
      UnexpectedTokenException.create(token, expectedTokens);
    if (this.stopAtFirstError) throw error;
    this.addError(context, error);
    return 24;
  }


<<<<<<< HEAD
  // GherkinDocument:0>Feature:3>Rule:0>RuleHeader:1>DescriptionHelper:2>#Comment:0
  private matchTokenAt_24(token: IToken<TokenType>, context: Context) {
=======
  // GherkinDocument:0>Feature:3>Rule:0>RuleHeader:2>DescriptionHelper:2>#Comment:0
  private matchTokenAt_25(token: Token, context: Context) {
>>>>>>> 3ae49a9e
    if(this.match_EOF(context, token)) {
      this.endRule(context);
      this.endRule(context);
      this.endRule(context);
      this.build(context, token);
      return 42;
    }
    if(this.match_Comment(context, token)) {
      this.build(context, token);
      return 25;
    }
    if(this.match_BackgroundLine(context, token)) {
      this.endRule(context);
      this.startRule(context, RuleType.Background);
      this.build(context, token);
      return 26;
    }
    if(this.match_TagLine(context, token)) {
      if(this.lookahead_0(context, token)) {
      this.endRule(context);
      this.startRule(context, RuleType.ScenarioDefinition);
      this.startRule(context, RuleType.Tags);
      this.build(context, token);
      return 31;
      }
    }
    if(this.match_TagLine(context, token)) {
      this.endRule(context);
      this.endRule(context);
      this.startRule(context, RuleType.Rule);
      this.startRule(context, RuleType.RuleHeader);
      this.startRule(context, RuleType.Tags);
      this.build(context, token);
      return 22;
    }
    if(this.match_ScenarioLine(context, token)) {
      this.endRule(context);
      this.startRule(context, RuleType.ScenarioDefinition);
      this.startRule(context, RuleType.Scenario);
      this.build(context, token);
      return 32;
    }
    if(this.match_RuleLine(context, token)) {
      this.endRule(context);
      this.endRule(context);
      this.startRule(context, RuleType.Rule);
      this.startRule(context, RuleType.RuleHeader);
      this.build(context, token);
      return 23;
    }
    if(this.match_Empty(context, token)) {
      this.build(context, token);
      return 25;
    }
    
    token.detach();
    const expectedTokens = ["#EOF", "#Comment", "#BackgroundLine", "#TagLine", "#ScenarioLine", "#RuleLine", "#Empty"];
    const error = token.isEof ?
      UnexpectedEOFException.create(token, expectedTokens) :
      UnexpectedTokenException.create(token, expectedTokens);
    if (this.stopAtFirstError) throw error;
    this.addError(context, error);
    return 25;
  }


  // GherkinDocument:0>Feature:3>Rule:1>Background:0>#BackgroundLine:0
<<<<<<< HEAD
  private matchTokenAt_25(token: IToken<TokenType>, context: Context) {
=======
  private matchTokenAt_26(token: Token, context: Context) {
>>>>>>> 3ae49a9e
    if(this.match_EOF(context, token)) {
      this.endRule(context);
      this.endRule(context);
      this.endRule(context);
      this.build(context, token);
      return 42;
    }
    if(this.match_Empty(context, token)) {
      this.build(context, token);
      return 26;
    }
    if(this.match_Comment(context, token)) {
      this.build(context, token);
      return 28;
    }
    if(this.match_StepLine(context, token)) {
      this.startRule(context, RuleType.Step);
      this.build(context, token);
      return 29;
    }
    if(this.match_TagLine(context, token)) {
      if(this.lookahead_0(context, token)) {
      this.endRule(context);
      this.startRule(context, RuleType.ScenarioDefinition);
      this.startRule(context, RuleType.Tags);
      this.build(context, token);
      return 31;
      }
    }
    if(this.match_TagLine(context, token)) {
      this.endRule(context);
      this.endRule(context);
      this.startRule(context, RuleType.Rule);
      this.startRule(context, RuleType.RuleHeader);
      this.startRule(context, RuleType.Tags);
      this.build(context, token);
      return 22;
    }
    if(this.match_ScenarioLine(context, token)) {
      this.endRule(context);
      this.startRule(context, RuleType.ScenarioDefinition);
      this.startRule(context, RuleType.Scenario);
      this.build(context, token);
      return 32;
    }
    if(this.match_RuleLine(context, token)) {
      this.endRule(context);
      this.endRule(context);
      this.startRule(context, RuleType.Rule);
      this.startRule(context, RuleType.RuleHeader);
      this.build(context, token);
      return 23;
    }
    if(this.match_Other(context, token)) {
      this.startRule(context, RuleType.Description);
      this.build(context, token);
      return 27;
    }
    
    token.detach();
    const expectedTokens = ["#EOF", "#Empty", "#Comment", "#StepLine", "#TagLine", "#ScenarioLine", "#RuleLine", "#Other"];
    const error = token.isEof ?
      UnexpectedEOFException.create(token, expectedTokens) :
      UnexpectedTokenException.create(token, expectedTokens);
    if (this.stopAtFirstError) throw error;
    this.addError(context, error);
    return 26;
  }


  // GherkinDocument:0>Feature:3>Rule:1>Background:1>DescriptionHelper:1>Description:0>#Other:0
<<<<<<< HEAD
  private matchTokenAt_26(token: IToken<TokenType>, context: Context) {
=======
  private matchTokenAt_27(token: Token, context: Context) {
>>>>>>> 3ae49a9e
    if(this.match_EOF(context, token)) {
      this.endRule(context);
      this.endRule(context);
      this.endRule(context);
      this.endRule(context);
      this.build(context, token);
      return 42;
    }
    if(this.match_Comment(context, token)) {
      this.endRule(context);
      this.build(context, token);
      return 28;
    }
    if(this.match_StepLine(context, token)) {
      this.endRule(context);
      this.startRule(context, RuleType.Step);
      this.build(context, token);
      return 29;
    }
    if(this.match_TagLine(context, token)) {
      if(this.lookahead_0(context, token)) {
      this.endRule(context);
      this.endRule(context);
      this.startRule(context, RuleType.ScenarioDefinition);
      this.startRule(context, RuleType.Tags);
      this.build(context, token);
      return 31;
      }
    }
    if(this.match_TagLine(context, token)) {
      this.endRule(context);
      this.endRule(context);
      this.endRule(context);
      this.startRule(context, RuleType.Rule);
      this.startRule(context, RuleType.RuleHeader);
      this.startRule(context, RuleType.Tags);
      this.build(context, token);
      return 22;
    }
    if(this.match_ScenarioLine(context, token)) {
      this.endRule(context);
      this.endRule(context);
      this.startRule(context, RuleType.ScenarioDefinition);
      this.startRule(context, RuleType.Scenario);
      this.build(context, token);
      return 32;
    }
    if(this.match_RuleLine(context, token)) {
      this.endRule(context);
      this.endRule(context);
      this.endRule(context);
      this.startRule(context, RuleType.Rule);
      this.startRule(context, RuleType.RuleHeader);
      this.build(context, token);
      return 23;
    }
    if(this.match_Other(context, token)) {
      this.build(context, token);
      return 27;
    }
    
    token.detach();
    const expectedTokens = ["#EOF", "#Comment", "#StepLine", "#TagLine", "#ScenarioLine", "#RuleLine", "#Other"];
    const error = token.isEof ?
      UnexpectedEOFException.create(token, expectedTokens) :
      UnexpectedTokenException.create(token, expectedTokens);
    if (this.stopAtFirstError) throw error;
    this.addError(context, error);
    return 27;
  }


  // GherkinDocument:0>Feature:3>Rule:1>Background:1>DescriptionHelper:2>#Comment:0
<<<<<<< HEAD
  private matchTokenAt_27(token: IToken<TokenType>, context: Context) {
=======
  private matchTokenAt_28(token: Token, context: Context) {
>>>>>>> 3ae49a9e
    if(this.match_EOF(context, token)) {
      this.endRule(context);
      this.endRule(context);
      this.endRule(context);
      this.build(context, token);
      return 42;
    }
    if(this.match_Comment(context, token)) {
      this.build(context, token);
      return 28;
    }
    if(this.match_StepLine(context, token)) {
      this.startRule(context, RuleType.Step);
      this.build(context, token);
      return 29;
    }
    if(this.match_TagLine(context, token)) {
      if(this.lookahead_0(context, token)) {
      this.endRule(context);
      this.startRule(context, RuleType.ScenarioDefinition);
      this.startRule(context, RuleType.Tags);
      this.build(context, token);
      return 31;
      }
    }
    if(this.match_TagLine(context, token)) {
      this.endRule(context);
      this.endRule(context);
      this.startRule(context, RuleType.Rule);
      this.startRule(context, RuleType.RuleHeader);
      this.startRule(context, RuleType.Tags);
      this.build(context, token);
      return 22;
    }
    if(this.match_ScenarioLine(context, token)) {
      this.endRule(context);
      this.startRule(context, RuleType.ScenarioDefinition);
      this.startRule(context, RuleType.Scenario);
      this.build(context, token);
      return 32;
    }
    if(this.match_RuleLine(context, token)) {
      this.endRule(context);
      this.endRule(context);
      this.startRule(context, RuleType.Rule);
      this.startRule(context, RuleType.RuleHeader);
      this.build(context, token);
      return 23;
    }
    if(this.match_Empty(context, token)) {
      this.build(context, token);
      return 28;
    }
    
    token.detach();
    const expectedTokens = ["#EOF", "#Comment", "#StepLine", "#TagLine", "#ScenarioLine", "#RuleLine", "#Empty"];
    const error = token.isEof ?
      UnexpectedEOFException.create(token, expectedTokens) :
      UnexpectedTokenException.create(token, expectedTokens);
    if (this.stopAtFirstError) throw error;
    this.addError(context, error);
    return 28;
  }


  // GherkinDocument:0>Feature:3>Rule:1>Background:2>Step:0>#StepLine:0
<<<<<<< HEAD
  private matchTokenAt_28(token: IToken<TokenType>, context: Context) {
=======
  private matchTokenAt_29(token: Token, context: Context) {
>>>>>>> 3ae49a9e
    if(this.match_EOF(context, token)) {
      this.endRule(context);
      this.endRule(context);
      this.endRule(context);
      this.endRule(context);
      this.build(context, token);
      return 42;
    }
    if(this.match_TableRow(context, token)) {
      this.startRule(context, RuleType.DataTable);
      this.build(context, token);
      return 30;
    }
    if(this.match_DocStringSeparator(context, token)) {
      this.startRule(context, RuleType.DocString);
      this.build(context, token);
      return 45;
    }
    if(this.match_StepLine(context, token)) {
      this.endRule(context);
      this.startRule(context, RuleType.Step);
      this.build(context, token);
      return 29;
    }
    if(this.match_TagLine(context, token)) {
      if(this.lookahead_0(context, token)) {
      this.endRule(context);
      this.endRule(context);
      this.startRule(context, RuleType.ScenarioDefinition);
      this.startRule(context, RuleType.Tags);
      this.build(context, token);
      return 31;
      }
    }
    if(this.match_TagLine(context, token)) {
      this.endRule(context);
      this.endRule(context);
      this.endRule(context);
      this.startRule(context, RuleType.Rule);
      this.startRule(context, RuleType.RuleHeader);
      this.startRule(context, RuleType.Tags);
      this.build(context, token);
      return 22;
    }
    if(this.match_ScenarioLine(context, token)) {
      this.endRule(context);
      this.endRule(context);
      this.startRule(context, RuleType.ScenarioDefinition);
      this.startRule(context, RuleType.Scenario);
      this.build(context, token);
      return 32;
    }
    if(this.match_RuleLine(context, token)) {
      this.endRule(context);
      this.endRule(context);
      this.endRule(context);
      this.startRule(context, RuleType.Rule);
      this.startRule(context, RuleType.RuleHeader);
      this.build(context, token);
      return 23;
    }
    if(this.match_Comment(context, token)) {
      this.build(context, token);
      return 29;
    }
    if(this.match_Empty(context, token)) {
      this.build(context, token);
      return 29;
    }
    
    token.detach();
    const expectedTokens = ["#EOF", "#TableRow", "#DocStringSeparator", "#StepLine", "#TagLine", "#ScenarioLine", "#RuleLine", "#Comment", "#Empty"];
    const error = token.isEof ?
      UnexpectedEOFException.create(token, expectedTokens) :
      UnexpectedTokenException.create(token, expectedTokens);
    if (this.stopAtFirstError) throw error;
    this.addError(context, error);
    return 29;
  }


  // GherkinDocument:0>Feature:3>Rule:1>Background:2>Step:1>StepArg:0>__alt0:0>DataTable:0>#TableRow:0
<<<<<<< HEAD
  private matchTokenAt_29(token: IToken<TokenType>, context: Context) {
=======
  private matchTokenAt_30(token: Token, context: Context) {
>>>>>>> 3ae49a9e
    if(this.match_EOF(context, token)) {
      this.endRule(context);
      this.endRule(context);
      this.endRule(context);
      this.endRule(context);
      this.endRule(context);
      this.build(context, token);
      return 42;
    }
    if(this.match_TableRow(context, token)) {
      this.build(context, token);
      return 30;
    }
    if(this.match_StepLine(context, token)) {
      this.endRule(context);
      this.endRule(context);
      this.startRule(context, RuleType.Step);
      this.build(context, token);
      return 29;
    }
    if(this.match_TagLine(context, token)) {
      if(this.lookahead_0(context, token)) {
      this.endRule(context);
      this.endRule(context);
      this.endRule(context);
      this.startRule(context, RuleType.ScenarioDefinition);
      this.startRule(context, RuleType.Tags);
      this.build(context, token);
      return 31;
      }
    }
    if(this.match_TagLine(context, token)) {
      this.endRule(context);
      this.endRule(context);
      this.endRule(context);
      this.endRule(context);
      this.startRule(context, RuleType.Rule);
      this.startRule(context, RuleType.RuleHeader);
      this.startRule(context, RuleType.Tags);
      this.build(context, token);
      return 22;
    }
    if(this.match_ScenarioLine(context, token)) {
      this.endRule(context);
      this.endRule(context);
      this.endRule(context);
      this.startRule(context, RuleType.ScenarioDefinition);
      this.startRule(context, RuleType.Scenario);
      this.build(context, token);
      return 32;
    }
    if(this.match_RuleLine(context, token)) {
      this.endRule(context);
      this.endRule(context);
      this.endRule(context);
      this.endRule(context);
      this.startRule(context, RuleType.Rule);
      this.startRule(context, RuleType.RuleHeader);
      this.build(context, token);
      return 23;
    }
    if(this.match_Comment(context, token)) {
      this.build(context, token);
      return 30;
    }
    if(this.match_Empty(context, token)) {
      this.build(context, token);
      return 30;
    }
    
    token.detach();
    const expectedTokens = ["#EOF", "#TableRow", "#StepLine", "#TagLine", "#ScenarioLine", "#RuleLine", "#Comment", "#Empty"];
    const error = token.isEof ?
      UnexpectedEOFException.create(token, expectedTokens) :
      UnexpectedTokenException.create(token, expectedTokens);
    if (this.stopAtFirstError) throw error;
    this.addError(context, error);
    return 30;
  }


  // GherkinDocument:0>Feature:3>Rule:2>ScenarioDefinition:0>Tags:0>#TagLine:0
<<<<<<< HEAD
  private matchTokenAt_30(token: IToken<TokenType>, context: Context) {
=======
  private matchTokenAt_31(token: Token, context: Context) {
>>>>>>> 3ae49a9e
    if(this.match_TagLine(context, token)) {
      this.build(context, token);
      return 31;
    }
    if(this.match_ScenarioLine(context, token)) {
      this.endRule(context);
      this.startRule(context, RuleType.Scenario);
      this.build(context, token);
      return 32;
    }
    if(this.match_Comment(context, token)) {
      this.build(context, token);
      return 31;
    }
    if(this.match_Empty(context, token)) {
      this.build(context, token);
      return 31;
    }
    
    token.detach();
    const expectedTokens = ["#TagLine", "#ScenarioLine", "#Comment", "#Empty"];
    const error = token.isEof ?
      UnexpectedEOFException.create(token, expectedTokens) :
      UnexpectedTokenException.create(token, expectedTokens);
    if (this.stopAtFirstError) throw error;
    this.addError(context, error);
    return 31;
  }


  // GherkinDocument:0>Feature:3>Rule:2>ScenarioDefinition:1>Scenario:0>#ScenarioLine:0
<<<<<<< HEAD
  private matchTokenAt_31(token: IToken<TokenType>, context: Context) {
=======
  private matchTokenAt_32(token: Token, context: Context) {
>>>>>>> 3ae49a9e
    if(this.match_EOF(context, token)) {
      this.endRule(context);
      this.endRule(context);
      this.endRule(context);
      this.endRule(context);
      this.build(context, token);
      return 42;
    }
    if(this.match_Empty(context, token)) {
      this.build(context, token);
      return 32;
    }
    if(this.match_Comment(context, token)) {
      this.build(context, token);
      return 34;
    }
    if(this.match_StepLine(context, token)) {
      this.startRule(context, RuleType.Step);
      this.build(context, token);
      return 35;
    }
    if(this.match_TagLine(context, token)) {
      if(this.lookahead_1(context, token)) {
      this.startRule(context, RuleType.ExamplesDefinition);
      this.startRule(context, RuleType.Tags);
      this.build(context, token);
      return 37;
      }
    }
    if(this.match_TagLine(context, token)) {
      if(this.lookahead_0(context, token)) {
      this.endRule(context);
      this.endRule(context);
      this.startRule(context, RuleType.ScenarioDefinition);
      this.startRule(context, RuleType.Tags);
      this.build(context, token);
      return 31;
      }
    }
    if(this.match_TagLine(context, token)) {
      this.endRule(context);
      this.endRule(context);
      this.endRule(context);
      this.startRule(context, RuleType.Rule);
      this.startRule(context, RuleType.RuleHeader);
      this.startRule(context, RuleType.Tags);
      this.build(context, token);
      return 22;
    }
    if(this.match_ExamplesLine(context, token)) {
      this.startRule(context, RuleType.ExamplesDefinition);
      this.startRule(context, RuleType.Examples);
      this.build(context, token);
      return 38;
    }
    if(this.match_ScenarioLine(context, token)) {
      this.endRule(context);
      this.endRule(context);
      this.startRule(context, RuleType.ScenarioDefinition);
      this.startRule(context, RuleType.Scenario);
      this.build(context, token);
      return 32;
    }
    if(this.match_RuleLine(context, token)) {
      this.endRule(context);
      this.endRule(context);
      this.endRule(context);
      this.startRule(context, RuleType.Rule);
      this.startRule(context, RuleType.RuleHeader);
      this.build(context, token);
      return 23;
    }
    if(this.match_Other(context, token)) {
      this.startRule(context, RuleType.Description);
      this.build(context, token);
      return 33;
    }
    
    token.detach();
    const expectedTokens = ["#EOF", "#Empty", "#Comment", "#StepLine", "#TagLine", "#ExamplesLine", "#ScenarioLine", "#RuleLine", "#Other"];
    const error = token.isEof ?
      UnexpectedEOFException.create(token, expectedTokens) :
      UnexpectedTokenException.create(token, expectedTokens);
    if (this.stopAtFirstError) throw error;
    this.addError(context, error);
    return 32;
  }


  // GherkinDocument:0>Feature:3>Rule:2>ScenarioDefinition:1>Scenario:1>DescriptionHelper:1>Description:0>#Other:0
<<<<<<< HEAD
  private matchTokenAt_32(token: IToken<TokenType>, context: Context) {
=======
  private matchTokenAt_33(token: Token, context: Context) {
>>>>>>> 3ae49a9e
    if(this.match_EOF(context, token)) {
      this.endRule(context);
      this.endRule(context);
      this.endRule(context);
      this.endRule(context);
      this.endRule(context);
      this.build(context, token);
      return 42;
    }
    if(this.match_Comment(context, token)) {
      this.endRule(context);
      this.build(context, token);
      return 34;
    }
    if(this.match_StepLine(context, token)) {
      this.endRule(context);
      this.startRule(context, RuleType.Step);
      this.build(context, token);
      return 35;
    }
    if(this.match_TagLine(context, token)) {
      if(this.lookahead_1(context, token)) {
      this.endRule(context);
      this.startRule(context, RuleType.ExamplesDefinition);
      this.startRule(context, RuleType.Tags);
      this.build(context, token);
      return 37;
      }
    }
    if(this.match_TagLine(context, token)) {
      if(this.lookahead_0(context, token)) {
      this.endRule(context);
      this.endRule(context);
      this.endRule(context);
      this.startRule(context, RuleType.ScenarioDefinition);
      this.startRule(context, RuleType.Tags);
      this.build(context, token);
      return 31;
      }
    }
    if(this.match_TagLine(context, token)) {
      this.endRule(context);
      this.endRule(context);
      this.endRule(context);
      this.endRule(context);
      this.startRule(context, RuleType.Rule);
      this.startRule(context, RuleType.RuleHeader);
      this.startRule(context, RuleType.Tags);
      this.build(context, token);
      return 22;
    }
    if(this.match_ExamplesLine(context, token)) {
      this.endRule(context);
      this.startRule(context, RuleType.ExamplesDefinition);
      this.startRule(context, RuleType.Examples);
      this.build(context, token);
      return 38;
    }
    if(this.match_ScenarioLine(context, token)) {
      this.endRule(context);
      this.endRule(context);
      this.endRule(context);
      this.startRule(context, RuleType.ScenarioDefinition);
      this.startRule(context, RuleType.Scenario);
      this.build(context, token);
      return 32;
    }
    if(this.match_RuleLine(context, token)) {
      this.endRule(context);
      this.endRule(context);
      this.endRule(context);
      this.endRule(context);
      this.startRule(context, RuleType.Rule);
      this.startRule(context, RuleType.RuleHeader);
      this.build(context, token);
      return 23;
    }
    if(this.match_Other(context, token)) {
      this.build(context, token);
      return 33;
    }
    
    token.detach();
    const expectedTokens = ["#EOF", "#Comment", "#StepLine", "#TagLine", "#ExamplesLine", "#ScenarioLine", "#RuleLine", "#Other"];
    const error = token.isEof ?
      UnexpectedEOFException.create(token, expectedTokens) :
      UnexpectedTokenException.create(token, expectedTokens);
    if (this.stopAtFirstError) throw error;
    this.addError(context, error);
    return 33;
  }


  // GherkinDocument:0>Feature:3>Rule:2>ScenarioDefinition:1>Scenario:1>DescriptionHelper:2>#Comment:0
<<<<<<< HEAD
  private matchTokenAt_33(token: IToken<TokenType>, context: Context) {
=======
  private matchTokenAt_34(token: Token, context: Context) {
>>>>>>> 3ae49a9e
    if(this.match_EOF(context, token)) {
      this.endRule(context);
      this.endRule(context);
      this.endRule(context);
      this.endRule(context);
      this.build(context, token);
      return 42;
    }
    if(this.match_Comment(context, token)) {
      this.build(context, token);
      return 34;
    }
    if(this.match_StepLine(context, token)) {
      this.startRule(context, RuleType.Step);
      this.build(context, token);
      return 35;
    }
    if(this.match_TagLine(context, token)) {
      if(this.lookahead_1(context, token)) {
      this.startRule(context, RuleType.ExamplesDefinition);
      this.startRule(context, RuleType.Tags);
      this.build(context, token);
      return 37;
      }
    }
    if(this.match_TagLine(context, token)) {
      if(this.lookahead_0(context, token)) {
      this.endRule(context);
      this.endRule(context);
      this.startRule(context, RuleType.ScenarioDefinition);
      this.startRule(context, RuleType.Tags);
      this.build(context, token);
      return 31;
      }
    }
    if(this.match_TagLine(context, token)) {
      this.endRule(context);
      this.endRule(context);
      this.endRule(context);
      this.startRule(context, RuleType.Rule);
      this.startRule(context, RuleType.RuleHeader);
      this.startRule(context, RuleType.Tags);
      this.build(context, token);
      return 22;
    }
    if(this.match_ExamplesLine(context, token)) {
      this.startRule(context, RuleType.ExamplesDefinition);
      this.startRule(context, RuleType.Examples);
      this.build(context, token);
      return 38;
    }
    if(this.match_ScenarioLine(context, token)) {
      this.endRule(context);
      this.endRule(context);
      this.startRule(context, RuleType.ScenarioDefinition);
      this.startRule(context, RuleType.Scenario);
      this.build(context, token);
      return 32;
    }
    if(this.match_RuleLine(context, token)) {
      this.endRule(context);
      this.endRule(context);
      this.endRule(context);
      this.startRule(context, RuleType.Rule);
      this.startRule(context, RuleType.RuleHeader);
      this.build(context, token);
      return 23;
    }
    if(this.match_Empty(context, token)) {
      this.build(context, token);
      return 34;
    }
    
    token.detach();
    const expectedTokens = ["#EOF", "#Comment", "#StepLine", "#TagLine", "#ExamplesLine", "#ScenarioLine", "#RuleLine", "#Empty"];
    const error = token.isEof ?
      UnexpectedEOFException.create(token, expectedTokens) :
      UnexpectedTokenException.create(token, expectedTokens);
    if (this.stopAtFirstError) throw error;
    this.addError(context, error);
    return 34;
  }


  // GherkinDocument:0>Feature:3>Rule:2>ScenarioDefinition:1>Scenario:2>Step:0>#StepLine:0
<<<<<<< HEAD
  private matchTokenAt_34(token: IToken<TokenType>, context: Context) {
=======
  private matchTokenAt_35(token: Token, context: Context) {
>>>>>>> 3ae49a9e
    if(this.match_EOF(context, token)) {
      this.endRule(context);
      this.endRule(context);
      this.endRule(context);
      this.endRule(context);
      this.endRule(context);
      this.build(context, token);
      return 42;
    }
    if(this.match_TableRow(context, token)) {
      this.startRule(context, RuleType.DataTable);
      this.build(context, token);
      return 36;
    }
    if(this.match_DocStringSeparator(context, token)) {
      this.startRule(context, RuleType.DocString);
      this.build(context, token);
      return 43;
    }
    if(this.match_StepLine(context, token)) {
      this.endRule(context);
      this.startRule(context, RuleType.Step);
      this.build(context, token);
      return 35;
    }
    if(this.match_TagLine(context, token)) {
      if(this.lookahead_1(context, token)) {
      this.endRule(context);
      this.startRule(context, RuleType.ExamplesDefinition);
      this.startRule(context, RuleType.Tags);
      this.build(context, token);
      return 37;
      }
    }
    if(this.match_TagLine(context, token)) {
      if(this.lookahead_0(context, token)) {
      this.endRule(context);
      this.endRule(context);
      this.endRule(context);
      this.startRule(context, RuleType.ScenarioDefinition);
      this.startRule(context, RuleType.Tags);
      this.build(context, token);
      return 31;
      }
    }
    if(this.match_TagLine(context, token)) {
      this.endRule(context);
      this.endRule(context);
      this.endRule(context);
      this.endRule(context);
      this.startRule(context, RuleType.Rule);
      this.startRule(context, RuleType.RuleHeader);
      this.startRule(context, RuleType.Tags);
      this.build(context, token);
      return 22;
    }
    if(this.match_ExamplesLine(context, token)) {
      this.endRule(context);
      this.startRule(context, RuleType.ExamplesDefinition);
      this.startRule(context, RuleType.Examples);
      this.build(context, token);
      return 38;
    }
    if(this.match_ScenarioLine(context, token)) {
      this.endRule(context);
      this.endRule(context);
      this.endRule(context);
      this.startRule(context, RuleType.ScenarioDefinition);
      this.startRule(context, RuleType.Scenario);
      this.build(context, token);
      return 32;
    }
    if(this.match_RuleLine(context, token)) {
      this.endRule(context);
      this.endRule(context);
      this.endRule(context);
      this.endRule(context);
      this.startRule(context, RuleType.Rule);
      this.startRule(context, RuleType.RuleHeader);
      this.build(context, token);
      return 23;
    }
    if(this.match_Comment(context, token)) {
      this.build(context, token);
      return 35;
    }
    if(this.match_Empty(context, token)) {
      this.build(context, token);
      return 35;
    }
    
    token.detach();
    const expectedTokens = ["#EOF", "#TableRow", "#DocStringSeparator", "#StepLine", "#TagLine", "#ExamplesLine", "#ScenarioLine", "#RuleLine", "#Comment", "#Empty"];
    const error = token.isEof ?
      UnexpectedEOFException.create(token, expectedTokens) :
      UnexpectedTokenException.create(token, expectedTokens);
    if (this.stopAtFirstError) throw error;
    this.addError(context, error);
    return 35;
  }


  // GherkinDocument:0>Feature:3>Rule:2>ScenarioDefinition:1>Scenario:2>Step:1>StepArg:0>__alt0:0>DataTable:0>#TableRow:0
<<<<<<< HEAD
  private matchTokenAt_35(token: IToken<TokenType>, context: Context) {
=======
  private matchTokenAt_36(token: Token, context: Context) {
>>>>>>> 3ae49a9e
    if(this.match_EOF(context, token)) {
      this.endRule(context);
      this.endRule(context);
      this.endRule(context);
      this.endRule(context);
      this.endRule(context);
      this.endRule(context);
      this.build(context, token);
      return 42;
    }
    if(this.match_TableRow(context, token)) {
      this.build(context, token);
      return 36;
    }
    if(this.match_StepLine(context, token)) {
      this.endRule(context);
      this.endRule(context);
      this.startRule(context, RuleType.Step);
      this.build(context, token);
      return 35;
    }
    if(this.match_TagLine(context, token)) {
      if(this.lookahead_1(context, token)) {
      this.endRule(context);
      this.endRule(context);
      this.startRule(context, RuleType.ExamplesDefinition);
      this.startRule(context, RuleType.Tags);
      this.build(context, token);
      return 37;
      }
    }
    if(this.match_TagLine(context, token)) {
      if(this.lookahead_0(context, token)) {
      this.endRule(context);
      this.endRule(context);
      this.endRule(context);
      this.endRule(context);
      this.startRule(context, RuleType.ScenarioDefinition);
      this.startRule(context, RuleType.Tags);
      this.build(context, token);
      return 31;
      }
    }
    if(this.match_TagLine(context, token)) {
      this.endRule(context);
      this.endRule(context);
      this.endRule(context);
      this.endRule(context);
      this.endRule(context);
      this.startRule(context, RuleType.Rule);
      this.startRule(context, RuleType.RuleHeader);
      this.startRule(context, RuleType.Tags);
      this.build(context, token);
      return 22;
    }
    if(this.match_ExamplesLine(context, token)) {
      this.endRule(context);
      this.endRule(context);
      this.startRule(context, RuleType.ExamplesDefinition);
      this.startRule(context, RuleType.Examples);
      this.build(context, token);
      return 38;
    }
    if(this.match_ScenarioLine(context, token)) {
      this.endRule(context);
      this.endRule(context);
      this.endRule(context);
      this.endRule(context);
      this.startRule(context, RuleType.ScenarioDefinition);
      this.startRule(context, RuleType.Scenario);
      this.build(context, token);
      return 32;
    }
    if(this.match_RuleLine(context, token)) {
      this.endRule(context);
      this.endRule(context);
      this.endRule(context);
      this.endRule(context);
      this.endRule(context);
      this.startRule(context, RuleType.Rule);
      this.startRule(context, RuleType.RuleHeader);
      this.build(context, token);
      return 23;
    }
    if(this.match_Comment(context, token)) {
      this.build(context, token);
      return 36;
    }
    if(this.match_Empty(context, token)) {
      this.build(context, token);
      return 36;
    }
    
    token.detach();
    const expectedTokens = ["#EOF", "#TableRow", "#StepLine", "#TagLine", "#ExamplesLine", "#ScenarioLine", "#RuleLine", "#Comment", "#Empty"];
    const error = token.isEof ?
      UnexpectedEOFException.create(token, expectedTokens) :
      UnexpectedTokenException.create(token, expectedTokens);
    if (this.stopAtFirstError) throw error;
    this.addError(context, error);
    return 36;
  }


  // GherkinDocument:0>Feature:3>Rule:2>ScenarioDefinition:1>Scenario:3>ExamplesDefinition:0>Tags:0>#TagLine:0
<<<<<<< HEAD
  private matchTokenAt_36(token: IToken<TokenType>, context: Context) {
=======
  private matchTokenAt_37(token: Token, context: Context) {
>>>>>>> 3ae49a9e
    if(this.match_TagLine(context, token)) {
      this.build(context, token);
      return 37;
    }
    if(this.match_ExamplesLine(context, token)) {
      this.endRule(context);
      this.startRule(context, RuleType.Examples);
      this.build(context, token);
      return 38;
    }
    if(this.match_Comment(context, token)) {
      this.build(context, token);
      return 37;
    }
    if(this.match_Empty(context, token)) {
      this.build(context, token);
      return 37;
    }
    
    token.detach();
    const expectedTokens = ["#TagLine", "#ExamplesLine", "#Comment", "#Empty"];
    const error = token.isEof ?
      UnexpectedEOFException.create(token, expectedTokens) :
      UnexpectedTokenException.create(token, expectedTokens);
    if (this.stopAtFirstError) throw error;
    this.addError(context, error);
    return 37;
  }


  // GherkinDocument:0>Feature:3>Rule:2>ScenarioDefinition:1>Scenario:3>ExamplesDefinition:1>Examples:0>#ExamplesLine:0
<<<<<<< HEAD
  private matchTokenAt_37(token: IToken<TokenType>, context: Context) {
=======
  private matchTokenAt_38(token: Token, context: Context) {
>>>>>>> 3ae49a9e
    if(this.match_EOF(context, token)) {
      this.endRule(context);
      this.endRule(context);
      this.endRule(context);
      this.endRule(context);
      this.endRule(context);
      this.endRule(context);
      this.build(context, token);
      return 42;
    }
    if(this.match_Empty(context, token)) {
      this.build(context, token);
      return 38;
    }
    if(this.match_Comment(context, token)) {
      this.build(context, token);
      return 40;
    }
    if(this.match_TableRow(context, token)) {
      this.startRule(context, RuleType.ExamplesTable);
      this.build(context, token);
      return 41;
    }
    if(this.match_TagLine(context, token)) {
      if(this.lookahead_1(context, token)) {
      this.endRule(context);
      this.endRule(context);
      this.startRule(context, RuleType.ExamplesDefinition);
      this.startRule(context, RuleType.Tags);
      this.build(context, token);
      return 37;
      }
    }
    if(this.match_TagLine(context, token)) {
      if(this.lookahead_0(context, token)) {
      this.endRule(context);
      this.endRule(context);
      this.endRule(context);
      this.endRule(context);
      this.startRule(context, RuleType.ScenarioDefinition);
      this.startRule(context, RuleType.Tags);
      this.build(context, token);
      return 31;
      }
    }
    if(this.match_TagLine(context, token)) {
      this.endRule(context);
      this.endRule(context);
      this.endRule(context);
      this.endRule(context);
      this.endRule(context);
      this.startRule(context, RuleType.Rule);
      this.startRule(context, RuleType.RuleHeader);
      this.startRule(context, RuleType.Tags);
      this.build(context, token);
      return 22;
    }
    if(this.match_ExamplesLine(context, token)) {
      this.endRule(context);
      this.endRule(context);
      this.startRule(context, RuleType.ExamplesDefinition);
      this.startRule(context, RuleType.Examples);
      this.build(context, token);
      return 38;
    }
    if(this.match_ScenarioLine(context, token)) {
      this.endRule(context);
      this.endRule(context);
      this.endRule(context);
      this.endRule(context);
      this.startRule(context, RuleType.ScenarioDefinition);
      this.startRule(context, RuleType.Scenario);
      this.build(context, token);
      return 32;
    }
    if(this.match_RuleLine(context, token)) {
      this.endRule(context);
      this.endRule(context);
      this.endRule(context);
      this.endRule(context);
      this.endRule(context);
      this.startRule(context, RuleType.Rule);
      this.startRule(context, RuleType.RuleHeader);
      this.build(context, token);
      return 23;
    }
    if(this.match_Other(context, token)) {
      this.startRule(context, RuleType.Description);
      this.build(context, token);
      return 39;
    }
    
    token.detach();
    const expectedTokens = ["#EOF", "#Empty", "#Comment", "#TableRow", "#TagLine", "#ExamplesLine", "#ScenarioLine", "#RuleLine", "#Other"];
    const error = token.isEof ?
      UnexpectedEOFException.create(token, expectedTokens) :
      UnexpectedTokenException.create(token, expectedTokens);
    if (this.stopAtFirstError) throw error;
    this.addError(context, error);
    return 38;
  }


  // GherkinDocument:0>Feature:3>Rule:2>ScenarioDefinition:1>Scenario:3>ExamplesDefinition:1>Examples:1>DescriptionHelper:1>Description:0>#Other:0
<<<<<<< HEAD
  private matchTokenAt_38(token: IToken<TokenType>, context: Context) {
=======
  private matchTokenAt_39(token: Token, context: Context) {
>>>>>>> 3ae49a9e
    if(this.match_EOF(context, token)) {
      this.endRule(context);
      this.endRule(context);
      this.endRule(context);
      this.endRule(context);
      this.endRule(context);
      this.endRule(context);
      this.endRule(context);
      this.build(context, token);
      return 42;
    }
    if(this.match_Comment(context, token)) {
      this.endRule(context);
      this.build(context, token);
      return 40;
    }
    if(this.match_TableRow(context, token)) {
      this.endRule(context);
      this.startRule(context, RuleType.ExamplesTable);
      this.build(context, token);
      return 41;
    }
    if(this.match_TagLine(context, token)) {
      if(this.lookahead_1(context, token)) {
      this.endRule(context);
      this.endRule(context);
      this.endRule(context);
      this.startRule(context, RuleType.ExamplesDefinition);
      this.startRule(context, RuleType.Tags);
      this.build(context, token);
      return 37;
      }
    }
    if(this.match_TagLine(context, token)) {
      if(this.lookahead_0(context, token)) {
      this.endRule(context);
      this.endRule(context);
      this.endRule(context);
      this.endRule(context);
      this.endRule(context);
      this.startRule(context, RuleType.ScenarioDefinition);
      this.startRule(context, RuleType.Tags);
      this.build(context, token);
      return 31;
      }
    }
    if(this.match_TagLine(context, token)) {
      this.endRule(context);
      this.endRule(context);
      this.endRule(context);
      this.endRule(context);
      this.endRule(context);
      this.endRule(context);
      this.startRule(context, RuleType.Rule);
      this.startRule(context, RuleType.RuleHeader);
      this.startRule(context, RuleType.Tags);
      this.build(context, token);
      return 22;
    }
    if(this.match_ExamplesLine(context, token)) {
      this.endRule(context);
      this.endRule(context);
      this.endRule(context);
      this.startRule(context, RuleType.ExamplesDefinition);
      this.startRule(context, RuleType.Examples);
      this.build(context, token);
      return 38;
    }
    if(this.match_ScenarioLine(context, token)) {
      this.endRule(context);
      this.endRule(context);
      this.endRule(context);
      this.endRule(context);
      this.endRule(context);
      this.startRule(context, RuleType.ScenarioDefinition);
      this.startRule(context, RuleType.Scenario);
      this.build(context, token);
      return 32;
    }
    if(this.match_RuleLine(context, token)) {
      this.endRule(context);
      this.endRule(context);
      this.endRule(context);
      this.endRule(context);
      this.endRule(context);
      this.endRule(context);
      this.startRule(context, RuleType.Rule);
      this.startRule(context, RuleType.RuleHeader);
      this.build(context, token);
      return 23;
    }
    if(this.match_Other(context, token)) {
      this.build(context, token);
      return 39;
    }
    
    token.detach();
    const expectedTokens = ["#EOF", "#Comment", "#TableRow", "#TagLine", "#ExamplesLine", "#ScenarioLine", "#RuleLine", "#Other"];
    const error = token.isEof ?
      UnexpectedEOFException.create(token, expectedTokens) :
      UnexpectedTokenException.create(token, expectedTokens);
    if (this.stopAtFirstError) throw error;
    this.addError(context, error);
    return 39;
  }


  // GherkinDocument:0>Feature:3>Rule:2>ScenarioDefinition:1>Scenario:3>ExamplesDefinition:1>Examples:1>DescriptionHelper:2>#Comment:0
<<<<<<< HEAD
  private matchTokenAt_39(token: IToken<TokenType>, context: Context) {
=======
  private matchTokenAt_40(token: Token, context: Context) {
>>>>>>> 3ae49a9e
    if(this.match_EOF(context, token)) {
      this.endRule(context);
      this.endRule(context);
      this.endRule(context);
      this.endRule(context);
      this.endRule(context);
      this.endRule(context);
      this.build(context, token);
      return 42;
    }
    if(this.match_Comment(context, token)) {
      this.build(context, token);
      return 40;
    }
    if(this.match_TableRow(context, token)) {
      this.startRule(context, RuleType.ExamplesTable);
      this.build(context, token);
      return 41;
    }
    if(this.match_TagLine(context, token)) {
      if(this.lookahead_1(context, token)) {
      this.endRule(context);
      this.endRule(context);
      this.startRule(context, RuleType.ExamplesDefinition);
      this.startRule(context, RuleType.Tags);
      this.build(context, token);
      return 37;
      }
    }
    if(this.match_TagLine(context, token)) {
      if(this.lookahead_0(context, token)) {
      this.endRule(context);
      this.endRule(context);
      this.endRule(context);
      this.endRule(context);
      this.startRule(context, RuleType.ScenarioDefinition);
      this.startRule(context, RuleType.Tags);
      this.build(context, token);
      return 31;
      }
    }
    if(this.match_TagLine(context, token)) {
      this.endRule(context);
      this.endRule(context);
      this.endRule(context);
      this.endRule(context);
      this.endRule(context);
      this.startRule(context, RuleType.Rule);
      this.startRule(context, RuleType.RuleHeader);
      this.startRule(context, RuleType.Tags);
      this.build(context, token);
      return 22;
    }
    if(this.match_ExamplesLine(context, token)) {
      this.endRule(context);
      this.endRule(context);
      this.startRule(context, RuleType.ExamplesDefinition);
      this.startRule(context, RuleType.Examples);
      this.build(context, token);
      return 38;
    }
    if(this.match_ScenarioLine(context, token)) {
      this.endRule(context);
      this.endRule(context);
      this.endRule(context);
      this.endRule(context);
      this.startRule(context, RuleType.ScenarioDefinition);
      this.startRule(context, RuleType.Scenario);
      this.build(context, token);
      return 32;
    }
    if(this.match_RuleLine(context, token)) {
      this.endRule(context);
      this.endRule(context);
      this.endRule(context);
      this.endRule(context);
      this.endRule(context);
      this.startRule(context, RuleType.Rule);
      this.startRule(context, RuleType.RuleHeader);
      this.build(context, token);
      return 23;
    }
    if(this.match_Empty(context, token)) {
      this.build(context, token);
      return 40;
    }
    
    token.detach();
    const expectedTokens = ["#EOF", "#Comment", "#TableRow", "#TagLine", "#ExamplesLine", "#ScenarioLine", "#RuleLine", "#Empty"];
    const error = token.isEof ?
      UnexpectedEOFException.create(token, expectedTokens) :
      UnexpectedTokenException.create(token, expectedTokens);
    if (this.stopAtFirstError) throw error;
    this.addError(context, error);
    return 40;
  }


  // GherkinDocument:0>Feature:3>Rule:2>ScenarioDefinition:1>Scenario:3>ExamplesDefinition:1>Examples:2>ExamplesTable:0>#TableRow:0
<<<<<<< HEAD
  private matchTokenAt_40(token: IToken<TokenType>, context: Context) {
=======
  private matchTokenAt_41(token: Token, context: Context) {
>>>>>>> 3ae49a9e
    if(this.match_EOF(context, token)) {
      this.endRule(context);
      this.endRule(context);
      this.endRule(context);
      this.endRule(context);
      this.endRule(context);
      this.endRule(context);
      this.endRule(context);
      this.build(context, token);
      return 42;
    }
    if(this.match_TableRow(context, token)) {
      this.build(context, token);
      return 41;
    }
    if(this.match_TagLine(context, token)) {
      if(this.lookahead_1(context, token)) {
      this.endRule(context);
      this.endRule(context);
      this.endRule(context);
      this.startRule(context, RuleType.ExamplesDefinition);
      this.startRule(context, RuleType.Tags);
      this.build(context, token);
      return 37;
      }
    }
    if(this.match_TagLine(context, token)) {
      if(this.lookahead_0(context, token)) {
      this.endRule(context);
      this.endRule(context);
      this.endRule(context);
      this.endRule(context);
      this.endRule(context);
      this.startRule(context, RuleType.ScenarioDefinition);
      this.startRule(context, RuleType.Tags);
      this.build(context, token);
      return 31;
      }
    }
    if(this.match_TagLine(context, token)) {
      this.endRule(context);
      this.endRule(context);
      this.endRule(context);
      this.endRule(context);
      this.endRule(context);
      this.endRule(context);
      this.startRule(context, RuleType.Rule);
      this.startRule(context, RuleType.RuleHeader);
      this.startRule(context, RuleType.Tags);
      this.build(context, token);
      return 22;
    }
    if(this.match_ExamplesLine(context, token)) {
      this.endRule(context);
      this.endRule(context);
      this.endRule(context);
      this.startRule(context, RuleType.ExamplesDefinition);
      this.startRule(context, RuleType.Examples);
      this.build(context, token);
      return 38;
    }
    if(this.match_ScenarioLine(context, token)) {
      this.endRule(context);
      this.endRule(context);
      this.endRule(context);
      this.endRule(context);
      this.endRule(context);
      this.startRule(context, RuleType.ScenarioDefinition);
      this.startRule(context, RuleType.Scenario);
      this.build(context, token);
      return 32;
    }
    if(this.match_RuleLine(context, token)) {
      this.endRule(context);
      this.endRule(context);
      this.endRule(context);
      this.endRule(context);
      this.endRule(context);
      this.endRule(context);
      this.startRule(context, RuleType.Rule);
      this.startRule(context, RuleType.RuleHeader);
      this.build(context, token);
      return 23;
    }
    if(this.match_Comment(context, token)) {
      this.build(context, token);
      return 41;
    }
    if(this.match_Empty(context, token)) {
      this.build(context, token);
      return 41;
    }
    
    token.detach();
    const expectedTokens = ["#EOF", "#TableRow", "#TagLine", "#ExamplesLine", "#ScenarioLine", "#RuleLine", "#Comment", "#Empty"];
    const error = token.isEof ?
      UnexpectedEOFException.create(token, expectedTokens) :
      UnexpectedTokenException.create(token, expectedTokens);
    if (this.stopAtFirstError) throw error;
    this.addError(context, error);
    return 41;
  }


  // GherkinDocument:0>Feature:3>Rule:2>ScenarioDefinition:1>Scenario:2>Step:1>StepArg:0>__alt0:1>DocString:0>#DocStringSeparator:0
<<<<<<< HEAD
  private matchTokenAt_42(token: IToken<TokenType>, context: Context) {
=======
  private matchTokenAt_43(token: Token, context: Context) {
>>>>>>> 3ae49a9e
    if(this.match_DocStringSeparator(context, token)) {
      this.build(context, token);
      return 44;
    }
    if(this.match_Other(context, token)) {
      this.build(context, token);
      return 43;
    }
    
    token.detach();
    const expectedTokens = ["#DocStringSeparator", "#Other"];
    const error = token.isEof ?
      UnexpectedEOFException.create(token, expectedTokens) :
      UnexpectedTokenException.create(token, expectedTokens);
    if (this.stopAtFirstError) throw error;
    this.addError(context, error);
    return 43;
  }


  // GherkinDocument:0>Feature:3>Rule:2>ScenarioDefinition:1>Scenario:2>Step:1>StepArg:0>__alt0:1>DocString:2>#DocStringSeparator:0
<<<<<<< HEAD
  private matchTokenAt_43(token: IToken<TokenType>, context: Context) {
=======
  private matchTokenAt_44(token: Token, context: Context) {
>>>>>>> 3ae49a9e
    if(this.match_EOF(context, token)) {
      this.endRule(context);
      this.endRule(context);
      this.endRule(context);
      this.endRule(context);
      this.endRule(context);
      this.endRule(context);
      this.build(context, token);
      return 42;
    }
    if(this.match_StepLine(context, token)) {
      this.endRule(context);
      this.endRule(context);
      this.startRule(context, RuleType.Step);
      this.build(context, token);
      return 35;
    }
    if(this.match_TagLine(context, token)) {
      if(this.lookahead_1(context, token)) {
      this.endRule(context);
      this.endRule(context);
      this.startRule(context, RuleType.ExamplesDefinition);
      this.startRule(context, RuleType.Tags);
      this.build(context, token);
      return 37;
      }
    }
    if(this.match_TagLine(context, token)) {
      if(this.lookahead_0(context, token)) {
      this.endRule(context);
      this.endRule(context);
      this.endRule(context);
      this.endRule(context);
      this.startRule(context, RuleType.ScenarioDefinition);
      this.startRule(context, RuleType.Tags);
      this.build(context, token);
      return 31;
      }
    }
    if(this.match_TagLine(context, token)) {
      this.endRule(context);
      this.endRule(context);
      this.endRule(context);
      this.endRule(context);
      this.endRule(context);
      this.startRule(context, RuleType.Rule);
      this.startRule(context, RuleType.RuleHeader);
      this.startRule(context, RuleType.Tags);
      this.build(context, token);
      return 22;
    }
    if(this.match_ExamplesLine(context, token)) {
      this.endRule(context);
      this.endRule(context);
      this.startRule(context, RuleType.ExamplesDefinition);
      this.startRule(context, RuleType.Examples);
      this.build(context, token);
      return 38;
    }
    if(this.match_ScenarioLine(context, token)) {
      this.endRule(context);
      this.endRule(context);
      this.endRule(context);
      this.endRule(context);
      this.startRule(context, RuleType.ScenarioDefinition);
      this.startRule(context, RuleType.Scenario);
      this.build(context, token);
      return 32;
    }
    if(this.match_RuleLine(context, token)) {
      this.endRule(context);
      this.endRule(context);
      this.endRule(context);
      this.endRule(context);
      this.endRule(context);
      this.startRule(context, RuleType.Rule);
      this.startRule(context, RuleType.RuleHeader);
      this.build(context, token);
      return 23;
    }
    if(this.match_Comment(context, token)) {
      this.build(context, token);
      return 44;
    }
    if(this.match_Empty(context, token)) {
      this.build(context, token);
      return 44;
    }
    
    token.detach();
    const expectedTokens = ["#EOF", "#StepLine", "#TagLine", "#ExamplesLine", "#ScenarioLine", "#RuleLine", "#Comment", "#Empty"];
    const error = token.isEof ?
      UnexpectedEOFException.create(token, expectedTokens) :
      UnexpectedTokenException.create(token, expectedTokens);
    if (this.stopAtFirstError) throw error;
    this.addError(context, error);
    return 44;
  }


  // GherkinDocument:0>Feature:3>Rule:1>Background:2>Step:1>StepArg:0>__alt0:1>DocString:0>#DocStringSeparator:0
<<<<<<< HEAD
  private matchTokenAt_44(token: IToken<TokenType>, context: Context) {
=======
  private matchTokenAt_45(token: Token, context: Context) {
>>>>>>> 3ae49a9e
    if(this.match_DocStringSeparator(context, token)) {
      this.build(context, token);
      return 46;
    }
    if(this.match_Other(context, token)) {
      this.build(context, token);
      return 45;
    }
    
    token.detach();
    const expectedTokens = ["#DocStringSeparator", "#Other"];
    const error = token.isEof ?
      UnexpectedEOFException.create(token, expectedTokens) :
      UnexpectedTokenException.create(token, expectedTokens);
    if (this.stopAtFirstError) throw error;
    this.addError(context, error);
    return 45;
  }


  // GherkinDocument:0>Feature:3>Rule:1>Background:2>Step:1>StepArg:0>__alt0:1>DocString:2>#DocStringSeparator:0
<<<<<<< HEAD
  private matchTokenAt_45(token: IToken<TokenType>, context: Context) {
=======
  private matchTokenAt_46(token: Token, context: Context) {
>>>>>>> 3ae49a9e
    if(this.match_EOF(context, token)) {
      this.endRule(context);
      this.endRule(context);
      this.endRule(context);
      this.endRule(context);
      this.endRule(context);
      this.build(context, token);
      return 42;
    }
    if(this.match_StepLine(context, token)) {
      this.endRule(context);
      this.endRule(context);
      this.startRule(context, RuleType.Step);
      this.build(context, token);
      return 29;
    }
    if(this.match_TagLine(context, token)) {
      if(this.lookahead_0(context, token)) {
      this.endRule(context);
      this.endRule(context);
      this.endRule(context);
      this.startRule(context, RuleType.ScenarioDefinition);
      this.startRule(context, RuleType.Tags);
      this.build(context, token);
      return 31;
      }
    }
    if(this.match_TagLine(context, token)) {
      this.endRule(context);
      this.endRule(context);
      this.endRule(context);
      this.endRule(context);
      this.startRule(context, RuleType.Rule);
      this.startRule(context, RuleType.RuleHeader);
      this.startRule(context, RuleType.Tags);
      this.build(context, token);
      return 22;
    }
    if(this.match_ScenarioLine(context, token)) {
      this.endRule(context);
      this.endRule(context);
      this.endRule(context);
      this.startRule(context, RuleType.ScenarioDefinition);
      this.startRule(context, RuleType.Scenario);
      this.build(context, token);
      return 32;
    }
    if(this.match_RuleLine(context, token)) {
      this.endRule(context);
      this.endRule(context);
      this.endRule(context);
      this.endRule(context);
      this.startRule(context, RuleType.Rule);
      this.startRule(context, RuleType.RuleHeader);
      this.build(context, token);
      return 23;
    }
    if(this.match_Comment(context, token)) {
      this.build(context, token);
      return 46;
    }
    if(this.match_Empty(context, token)) {
      this.build(context, token);
      return 46;
    }
    
    token.detach();
    const expectedTokens = ["#EOF", "#StepLine", "#TagLine", "#ScenarioLine", "#RuleLine", "#Comment", "#Empty"];
    const error = token.isEof ?
      UnexpectedEOFException.create(token, expectedTokens) :
      UnexpectedTokenException.create(token, expectedTokens);
    if (this.stopAtFirstError) throw error;
    this.addError(context, error);
    return 46;
  }


  // GherkinDocument:0>Feature:2>ScenarioDefinition:1>Scenario:2>Step:1>StepArg:0>__alt0:1>DocString:0>#DocStringSeparator:0
<<<<<<< HEAD
  private matchTokenAt_46(token: IToken<TokenType>, context: Context) {
=======
  private matchTokenAt_47(token: Token, context: Context) {
>>>>>>> 3ae49a9e
    if(this.match_DocStringSeparator(context, token)) {
      this.build(context, token);
      return 48;
    }
    if(this.match_Other(context, token)) {
      this.build(context, token);
      return 47;
    }
    
    token.detach();
    const expectedTokens = ["#DocStringSeparator", "#Other"];
    const error = token.isEof ?
      UnexpectedEOFException.create(token, expectedTokens) :
      UnexpectedTokenException.create(token, expectedTokens);
    if (this.stopAtFirstError) throw error;
    this.addError(context, error);
    return 47;
  }


  // GherkinDocument:0>Feature:2>ScenarioDefinition:1>Scenario:2>Step:1>StepArg:0>__alt0:1>DocString:2>#DocStringSeparator:0
<<<<<<< HEAD
  private matchTokenAt_47(token: IToken<TokenType>, context: Context) {
=======
  private matchTokenAt_48(token: Token, context: Context) {
>>>>>>> 3ae49a9e
    if(this.match_EOF(context, token)) {
      this.endRule(context);
      this.endRule(context);
      this.endRule(context);
      this.endRule(context);
      this.endRule(context);
      this.build(context, token);
      return 42;
    }
    if(this.match_StepLine(context, token)) {
      this.endRule(context);
      this.endRule(context);
      this.startRule(context, RuleType.Step);
      this.build(context, token);
      return 15;
    }
    if(this.match_TagLine(context, token)) {
      if(this.lookahead_1(context, token)) {
      this.endRule(context);
      this.endRule(context);
      this.startRule(context, RuleType.ExamplesDefinition);
      this.startRule(context, RuleType.Tags);
      this.build(context, token);
      return 17;
      }
    }
    if(this.match_TagLine(context, token)) {
      if(this.lookahead_0(context, token)) {
      this.endRule(context);
      this.endRule(context);
      this.endRule(context);
      this.endRule(context);
      this.startRule(context, RuleType.ScenarioDefinition);
      this.startRule(context, RuleType.Tags);
      this.build(context, token);
      return 11;
      }
    }
    if(this.match_TagLine(context, token)) {
      this.endRule(context);
      this.endRule(context);
      this.endRule(context);
      this.endRule(context);
      this.startRule(context, RuleType.Rule);
      this.startRule(context, RuleType.RuleHeader);
      this.startRule(context, RuleType.Tags);
      this.build(context, token);
      return 22;
    }
    if(this.match_ExamplesLine(context, token)) {
      this.endRule(context);
      this.endRule(context);
      this.startRule(context, RuleType.ExamplesDefinition);
      this.startRule(context, RuleType.Examples);
      this.build(context, token);
      return 18;
    }
    if(this.match_ScenarioLine(context, token)) {
      this.endRule(context);
      this.endRule(context);
      this.endRule(context);
      this.endRule(context);
      this.startRule(context, RuleType.ScenarioDefinition);
      this.startRule(context, RuleType.Scenario);
      this.build(context, token);
      return 12;
    }
    if(this.match_RuleLine(context, token)) {
      this.endRule(context);
      this.endRule(context);
      this.endRule(context);
      this.endRule(context);
      this.startRule(context, RuleType.Rule);
      this.startRule(context, RuleType.RuleHeader);
      this.build(context, token);
      return 23;
    }
    if(this.match_Comment(context, token)) {
      this.build(context, token);
      return 48;
    }
    if(this.match_Empty(context, token)) {
      this.build(context, token);
      return 48;
    }
    
    token.detach();
    const expectedTokens = ["#EOF", "#StepLine", "#TagLine", "#ExamplesLine", "#ScenarioLine", "#RuleLine", "#Comment", "#Empty"];
    const error = token.isEof ?
      UnexpectedEOFException.create(token, expectedTokens) :
      UnexpectedTokenException.create(token, expectedTokens);
    if (this.stopAtFirstError) throw error;
    this.addError(context, error);
    return 48;
  }


  // GherkinDocument:0>Feature:1>Background:2>Step:1>StepArg:0>__alt0:1>DocString:0>#DocStringSeparator:0
<<<<<<< HEAD
  private matchTokenAt_48(token: IToken<TokenType>, context: Context) {
=======
  private matchTokenAt_49(token: Token, context: Context) {
>>>>>>> 3ae49a9e
    if(this.match_DocStringSeparator(context, token)) {
      this.build(context, token);
      return 50;
    }
    if(this.match_Other(context, token)) {
      this.build(context, token);
      return 49;
    }
    
    token.detach();
    const expectedTokens = ["#DocStringSeparator", "#Other"];
    const error = token.isEof ?
      UnexpectedEOFException.create(token, expectedTokens) :
      UnexpectedTokenException.create(token, expectedTokens);
    if (this.stopAtFirstError) throw error;
    this.addError(context, error);
    return 49;
  }


  // GherkinDocument:0>Feature:1>Background:2>Step:1>StepArg:0>__alt0:1>DocString:2>#DocStringSeparator:0
<<<<<<< HEAD
  private matchTokenAt_49(token: IToken<TokenType>, context: Context) {
=======
  private matchTokenAt_50(token: Token, context: Context) {
>>>>>>> 3ae49a9e
    if(this.match_EOF(context, token)) {
      this.endRule(context);
      this.endRule(context);
      this.endRule(context);
      this.endRule(context);
      this.build(context, token);
      return 42;
    }
    if(this.match_StepLine(context, token)) {
      this.endRule(context);
      this.endRule(context);
      this.startRule(context, RuleType.Step);
      this.build(context, token);
      return 9;
    }
    if(this.match_TagLine(context, token)) {
      if(this.lookahead_0(context, token)) {
      this.endRule(context);
      this.endRule(context);
      this.endRule(context);
      this.startRule(context, RuleType.ScenarioDefinition);
      this.startRule(context, RuleType.Tags);
      this.build(context, token);
      return 11;
      }
    }
    if(this.match_TagLine(context, token)) {
      this.endRule(context);
      this.endRule(context);
      this.endRule(context);
      this.startRule(context, RuleType.Rule);
      this.startRule(context, RuleType.RuleHeader);
      this.startRule(context, RuleType.Tags);
      this.build(context, token);
      return 22;
    }
    if(this.match_ScenarioLine(context, token)) {
      this.endRule(context);
      this.endRule(context);
      this.endRule(context);
      this.startRule(context, RuleType.ScenarioDefinition);
      this.startRule(context, RuleType.Scenario);
      this.build(context, token);
      return 12;
    }
    if(this.match_RuleLine(context, token)) {
      this.endRule(context);
      this.endRule(context);
      this.endRule(context);
      this.startRule(context, RuleType.Rule);
      this.startRule(context, RuleType.RuleHeader);
      this.build(context, token);
      return 23;
    }
    if(this.match_Comment(context, token)) {
      this.build(context, token);
      return 50;
    }
    if(this.match_Empty(context, token)) {
      this.build(context, token);
      return 50;
    }
    
    token.detach();
    const expectedTokens = ["#EOF", "#StepLine", "#TagLine", "#ScenarioLine", "#RuleLine", "#Comment", "#Empty"];
    const error = token.isEof ?
      UnexpectedEOFException.create(token, expectedTokens) :
      UnexpectedTokenException.create(token, expectedTokens);
    if (this.stopAtFirstError) throw error;
    this.addError(context, error);
    return 50;
  }



<<<<<<< HEAD
  private match_EOF(context: Context, token: IToken<TokenType>) {
    return this.handleExternalError(context, false, () => context.tokenMatcher.match_EOF(token));
=======
  private match_EOF(context: Context, token: Token) {
    return this.handleExternalError(context, false, () => this.tokenMatcher.match_EOF(token));
>>>>>>> 3ae49a9e
  }


  private match_Empty(context: Context, token: IToken<TokenType>) {
    if(token.isEof) return false;
    return this.handleExternalError(context, false, () => this.tokenMatcher.match_Empty(token));
  }


  private match_Comment(context: Context, token: IToken<TokenType>) {
    if(token.isEof) return false;
    return this.handleExternalError(context, false, () => this.tokenMatcher.match_Comment(token));
  }


  private match_TagLine(context: Context, token: IToken<TokenType>) {
    if(token.isEof) return false;
    return this.handleExternalError(context, false, () => this.tokenMatcher.match_TagLine(token));
  }


  private match_FeatureLine(context: Context, token: IToken<TokenType>) {
    if(token.isEof) return false;
    return this.handleExternalError(context, false, () => this.tokenMatcher.match_FeatureLine(token));
  }


  private match_RuleLine(context: Context, token: IToken<TokenType>) {
    if(token.isEof) return false;
    return this.handleExternalError(context, false, () => this.tokenMatcher.match_RuleLine(token));
  }


  private match_BackgroundLine(context: Context, token: IToken<TokenType>) {
    if(token.isEof) return false;
    return this.handleExternalError(context, false, () => this.tokenMatcher.match_BackgroundLine(token));
  }


  private match_ScenarioLine(context: Context, token: IToken<TokenType>) {
    if(token.isEof) return false;
    return this.handleExternalError(context, false, () => this.tokenMatcher.match_ScenarioLine(token));
  }


  private match_ExamplesLine(context: Context, token: IToken<TokenType>) {
    if(token.isEof) return false;
    return this.handleExternalError(context, false, () => this.tokenMatcher.match_ExamplesLine(token));
  }


  private match_StepLine(context: Context, token: IToken<TokenType>) {
    if(token.isEof) return false;
    return this.handleExternalError(context, false, () => this.tokenMatcher.match_StepLine(token));
  }


  private match_DocStringSeparator(context: Context, token: IToken<TokenType>) {
    if(token.isEof) return false;
    return this.handleExternalError(context, false, () => this.tokenMatcher.match_DocStringSeparator(token));
  }


  private match_TableRow(context: Context, token: IToken<TokenType>) {
    if(token.isEof) return false;
    return this.handleExternalError(context, false, () => this.tokenMatcher.match_TableRow(token));
  }


  private match_Language(context: Context, token: IToken<TokenType>) {
    if(token.isEof) return false;
    return this.handleExternalError(context, false, () => this.tokenMatcher.match_Language(token));
  }


  private match_Other(context: Context, token: IToken<TokenType>) {
    if(token.isEof) return false;
    return this.handleExternalError(context, false, () => this.tokenMatcher.match_Other(token));
  }



  private lookahead_0(context: Context, currentToken: IToken<TokenType>) {
    currentToken.detach();
    let token;
    const queue: IToken<TokenType>[] = [];
    let match = false;
    do {
      token = this.readToken(this.context);
      token.detach();
      queue.push(token);

      if (false  || this.match_ScenarioLine(context, token)) {
        match = true;
        break;
      }
    } while(false  || this.match_Empty(context, token) || this.match_Comment(context, token) || this.match_TagLine(context, token));

    context.tokenQueue = context.tokenQueue.concat(queue);

    return match;
  }


  private lookahead_1(context: Context, currentToken: Token) {
    currentToken.detach();
    let token;
    const queue: Token[] = [];
    let match = false;
    do {
      token = this.readToken(this.context);
      token.detach();
      queue.push(token);

      if (false  || this.match_ExamplesLine(context, token)) {
        match = true;
        break;
      }
    } while(false  || this.match_Empty(context, token) || this.match_Comment(context, token) || this.match_TagLine(context, token));

    context.tokenQueue = context.tokenQueue.concat(queue);

    return match;
  }


}<|MERGE_RESOLUTION|>--- conflicted
+++ resolved
@@ -12,15 +12,10 @@
   UnexpectedTokenException,
 } from './TokenExceptions'
 import TokenScanner from './TokenScanner'
-<<<<<<< HEAD
-import TokenMatcher from './TokenMatcher'
 import ITokenMatcher from './ITokenMatcher'
-=======
->>>>>>> 3ae49a9e
 import GherkinLine from './GherkinLine'
 import IToken, { Item } from './IToken'
 import { IAstBuilder } from './IAstBuilder'
-import ITokenMatcher from './ITokenMatcher'
 
 export class Token implements IToken<TokenType> {
   public isEof: boolean
@@ -103,12 +98,7 @@
 
 interface Context {
   tokenScanner: TokenScanner<TokenType>
-<<<<<<< HEAD
-  tokenMatcher: ITokenMatcher<TokenType>
   tokenQueue: IToken<TokenType>[]
-=======
-  tokenQueue: Token[]
->>>>>>> 3ae49a9e
   errors: Error[]
 }
 
@@ -121,14 +111,7 @@
     private readonly tokenMatcher: ITokenMatcher<TokenType>
   ) {}
 
-<<<<<<< HEAD
-  public parse(
-    gherkinSource: string,
-    tokenMatcher: ITokenMatcher<TokenType> = new TokenMatcher()
-  ): messages.IGherkinDocument {
-=======
   public parse(gherkinSource: string): messages.IGherkinDocument {
->>>>>>> 3ae49a9e
     const tokenScanner = new TokenScanner(
       gherkinSource,
       (line: string, location: messages.ILocation) => {
@@ -1948,12 +1931,8 @@
   }
 
 
-<<<<<<< HEAD
-  // GherkinDocument:0>Feature:3>Rule:0>RuleHeader:0>#RuleLine:0
+  // GherkinDocument:0>Feature:3>Rule:0>RuleHeader:0>Tags:0>#TagLine:0
   private matchTokenAt_22(token: IToken<TokenType>, context: Context) {
-=======
-  // GherkinDocument:0>Feature:3>Rule:0>RuleHeader:0>Tags:0>#TagLine:0
-  private matchTokenAt_22(token: Token, context: Context) {
     if(this.match_TagLine(context, token)) {
       this.build(context, token);
       return 22;
@@ -1984,8 +1963,7 @@
 
 
   // GherkinDocument:0>Feature:3>Rule:0>RuleHeader:1>#RuleLine:0
-  private matchTokenAt_23(token: Token, context: Context) {
->>>>>>> 3ae49a9e
+  private matchTokenAt_23(token: IToken<TokenType>, context: Context) {
     if(this.match_EOF(context, token)) {
       this.endRule(context);
       this.endRule(context);
@@ -2057,13 +2035,8 @@
   }
 
 
-<<<<<<< HEAD
-  // GherkinDocument:0>Feature:3>Rule:0>RuleHeader:1>DescriptionHelper:1>Description:0>#Other:0
-  private matchTokenAt_23(token: IToken<TokenType>, context: Context) {
-=======
   // GherkinDocument:0>Feature:3>Rule:0>RuleHeader:2>DescriptionHelper:1>Description:0>#Other:0
-  private matchTokenAt_24(token: Token, context: Context) {
->>>>>>> 3ae49a9e
+  private matchTokenAt_24(token: IToken<TokenType>, context: Context) {
     if(this.match_EOF(context, token)) {
       this.endRule(context);
       this.endRule(context);
@@ -2137,13 +2110,8 @@
   }
 
 
-<<<<<<< HEAD
-  // GherkinDocument:0>Feature:3>Rule:0>RuleHeader:1>DescriptionHelper:2>#Comment:0
-  private matchTokenAt_24(token: IToken<TokenType>, context: Context) {
-=======
   // GherkinDocument:0>Feature:3>Rule:0>RuleHeader:2>DescriptionHelper:2>#Comment:0
-  private matchTokenAt_25(token: Token, context: Context) {
->>>>>>> 3ae49a9e
+  private matchTokenAt_25(token: IToken<TokenType>, context: Context) {
     if(this.match_EOF(context, token)) {
       this.endRule(context);
       this.endRule(context);
@@ -2211,11 +2179,7 @@
 
 
   // GherkinDocument:0>Feature:3>Rule:1>Background:0>#BackgroundLine:0
-<<<<<<< HEAD
-  private matchTokenAt_25(token: IToken<TokenType>, context: Context) {
-=======
-  private matchTokenAt_26(token: Token, context: Context) {
->>>>>>> 3ae49a9e
+  private matchTokenAt_26(token: IToken<TokenType>, context: Context) {
     if(this.match_EOF(context, token)) {
       this.endRule(context);
       this.endRule(context);
@@ -2287,11 +2251,7 @@
 
 
   // GherkinDocument:0>Feature:3>Rule:1>Background:1>DescriptionHelper:1>Description:0>#Other:0
-<<<<<<< HEAD
-  private matchTokenAt_26(token: IToken<TokenType>, context: Context) {
-=======
-  private matchTokenAt_27(token: Token, context: Context) {
->>>>>>> 3ae49a9e
+  private matchTokenAt_27(token: IToken<TokenType>, context: Context) {
     if(this.match_EOF(context, token)) {
       this.endRule(context);
       this.endRule(context);
@@ -2365,11 +2325,7 @@
 
 
   // GherkinDocument:0>Feature:3>Rule:1>Background:1>DescriptionHelper:2>#Comment:0
-<<<<<<< HEAD
-  private matchTokenAt_27(token: IToken<TokenType>, context: Context) {
-=======
-  private matchTokenAt_28(token: Token, context: Context) {
->>>>>>> 3ae49a9e
+  private matchTokenAt_28(token: IToken<TokenType>, context: Context) {
     if(this.match_EOF(context, token)) {
       this.endRule(context);
       this.endRule(context);
@@ -2436,11 +2392,7 @@
 
 
   // GherkinDocument:0>Feature:3>Rule:1>Background:2>Step:0>#StepLine:0
-<<<<<<< HEAD
-  private matchTokenAt_28(token: IToken<TokenType>, context: Context) {
-=======
-  private matchTokenAt_29(token: Token, context: Context) {
->>>>>>> 3ae49a9e
+  private matchTokenAt_29(token: IToken<TokenType>, context: Context) {
     if(this.match_EOF(context, token)) {
       this.endRule(context);
       this.endRule(context);
@@ -2523,11 +2475,7 @@
 
 
   // GherkinDocument:0>Feature:3>Rule:1>Background:2>Step:1>StepArg:0>__alt0:0>DataTable:0>#TableRow:0
-<<<<<<< HEAD
-  private matchTokenAt_29(token: IToken<TokenType>, context: Context) {
-=======
-  private matchTokenAt_30(token: Token, context: Context) {
->>>>>>> 3ae49a9e
+  private matchTokenAt_30(token: IToken<TokenType>, context: Context) {
     if(this.match_EOF(context, token)) {
       this.endRule(context);
       this.endRule(context);
@@ -2610,11 +2558,7 @@
 
 
   // GherkinDocument:0>Feature:3>Rule:2>ScenarioDefinition:0>Tags:0>#TagLine:0
-<<<<<<< HEAD
-  private matchTokenAt_30(token: IToken<TokenType>, context: Context) {
-=======
-  private matchTokenAt_31(token: Token, context: Context) {
->>>>>>> 3ae49a9e
+  private matchTokenAt_31(token: IToken<TokenType>, context: Context) {
     if(this.match_TagLine(context, token)) {
       this.build(context, token);
       return 31;
@@ -2646,11 +2590,7 @@
 
 
   // GherkinDocument:0>Feature:3>Rule:2>ScenarioDefinition:1>Scenario:0>#ScenarioLine:0
-<<<<<<< HEAD
-  private matchTokenAt_31(token: IToken<TokenType>, context: Context) {
-=======
-  private matchTokenAt_32(token: Token, context: Context) {
->>>>>>> 3ae49a9e
+  private matchTokenAt_32(token: IToken<TokenType>, context: Context) {
     if(this.match_EOF(context, token)) {
       this.endRule(context);
       this.endRule(context);
@@ -2741,11 +2681,7 @@
 
 
   // GherkinDocument:0>Feature:3>Rule:2>ScenarioDefinition:1>Scenario:1>DescriptionHelper:1>Description:0>#Other:0
-<<<<<<< HEAD
-  private matchTokenAt_32(token: IToken<TokenType>, context: Context) {
-=======
-  private matchTokenAt_33(token: Token, context: Context) {
->>>>>>> 3ae49a9e
+  private matchTokenAt_33(token: IToken<TokenType>, context: Context) {
     if(this.match_EOF(context, token)) {
       this.endRule(context);
       this.endRule(context);
@@ -2840,11 +2776,7 @@
 
 
   // GherkinDocument:0>Feature:3>Rule:2>ScenarioDefinition:1>Scenario:1>DescriptionHelper:2>#Comment:0
-<<<<<<< HEAD
-  private matchTokenAt_33(token: IToken<TokenType>, context: Context) {
-=======
-  private matchTokenAt_34(token: Token, context: Context) {
->>>>>>> 3ae49a9e
+  private matchTokenAt_34(token: IToken<TokenType>, context: Context) {
     if(this.match_EOF(context, token)) {
       this.endRule(context);
       this.endRule(context);
@@ -2930,11 +2862,7 @@
 
 
   // GherkinDocument:0>Feature:3>Rule:2>ScenarioDefinition:1>Scenario:2>Step:0>#StepLine:0
-<<<<<<< HEAD
-  private matchTokenAt_34(token: IToken<TokenType>, context: Context) {
-=======
-  private matchTokenAt_35(token: Token, context: Context) {
->>>>>>> 3ae49a9e
+  private matchTokenAt_35(token: IToken<TokenType>, context: Context) {
     if(this.match_EOF(context, token)) {
       this.endRule(context);
       this.endRule(context);
@@ -3038,11 +2966,7 @@
 
 
   // GherkinDocument:0>Feature:3>Rule:2>ScenarioDefinition:1>Scenario:2>Step:1>StepArg:0>__alt0:0>DataTable:0>#TableRow:0
-<<<<<<< HEAD
-  private matchTokenAt_35(token: IToken<TokenType>, context: Context) {
-=======
-  private matchTokenAt_36(token: Token, context: Context) {
->>>>>>> 3ae49a9e
+  private matchTokenAt_36(token: IToken<TokenType>, context: Context) {
     if(this.match_EOF(context, token)) {
       this.endRule(context);
       this.endRule(context);
@@ -3148,11 +3072,7 @@
 
 
   // GherkinDocument:0>Feature:3>Rule:2>ScenarioDefinition:1>Scenario:3>ExamplesDefinition:0>Tags:0>#TagLine:0
-<<<<<<< HEAD
-  private matchTokenAt_36(token: IToken<TokenType>, context: Context) {
-=======
-  private matchTokenAt_37(token: Token, context: Context) {
->>>>>>> 3ae49a9e
+  private matchTokenAt_37(token: IToken<TokenType>, context: Context) {
     if(this.match_TagLine(context, token)) {
       this.build(context, token);
       return 37;
@@ -3184,11 +3104,7 @@
 
 
   // GherkinDocument:0>Feature:3>Rule:2>ScenarioDefinition:1>Scenario:3>ExamplesDefinition:1>Examples:0>#ExamplesLine:0
-<<<<<<< HEAD
-  private matchTokenAt_37(token: IToken<TokenType>, context: Context) {
-=======
-  private matchTokenAt_38(token: Token, context: Context) {
->>>>>>> 3ae49a9e
+  private matchTokenAt_38(token: IToken<TokenType>, context: Context) {
     if(this.match_EOF(context, token)) {
       this.endRule(context);
       this.endRule(context);
@@ -3293,11 +3209,7 @@
 
 
   // GherkinDocument:0>Feature:3>Rule:2>ScenarioDefinition:1>Scenario:3>ExamplesDefinition:1>Examples:1>DescriptionHelper:1>Description:0>#Other:0
-<<<<<<< HEAD
-  private matchTokenAt_38(token: IToken<TokenType>, context: Context) {
-=======
-  private matchTokenAt_39(token: Token, context: Context) {
->>>>>>> 3ae49a9e
+  private matchTokenAt_39(token: IToken<TokenType>, context: Context) {
     if(this.match_EOF(context, token)) {
       this.endRule(context);
       this.endRule(context);
@@ -3406,11 +3318,7 @@
 
 
   // GherkinDocument:0>Feature:3>Rule:2>ScenarioDefinition:1>Scenario:3>ExamplesDefinition:1>Examples:1>DescriptionHelper:2>#Comment:0
-<<<<<<< HEAD
-  private matchTokenAt_39(token: IToken<TokenType>, context: Context) {
-=======
-  private matchTokenAt_40(token: Token, context: Context) {
->>>>>>> 3ae49a9e
+  private matchTokenAt_40(token: IToken<TokenType>, context: Context) {
     if(this.match_EOF(context, token)) {
       this.endRule(context);
       this.endRule(context);
@@ -3510,11 +3418,7 @@
 
 
   // GherkinDocument:0>Feature:3>Rule:2>ScenarioDefinition:1>Scenario:3>ExamplesDefinition:1>Examples:2>ExamplesTable:0>#TableRow:0
-<<<<<<< HEAD
-  private matchTokenAt_40(token: IToken<TokenType>, context: Context) {
-=======
-  private matchTokenAt_41(token: Token, context: Context) {
->>>>>>> 3ae49a9e
+  private matchTokenAt_41(token: IToken<TokenType>, context: Context) {
     if(this.match_EOF(context, token)) {
       this.endRule(context);
       this.endRule(context);
@@ -3620,11 +3524,7 @@
 
 
   // GherkinDocument:0>Feature:3>Rule:2>ScenarioDefinition:1>Scenario:2>Step:1>StepArg:0>__alt0:1>DocString:0>#DocStringSeparator:0
-<<<<<<< HEAD
-  private matchTokenAt_42(token: IToken<TokenType>, context: Context) {
-=======
-  private matchTokenAt_43(token: Token, context: Context) {
->>>>>>> 3ae49a9e
+  private matchTokenAt_43(token: IToken<TokenType>, context: Context) {
     if(this.match_DocStringSeparator(context, token)) {
       this.build(context, token);
       return 44;
@@ -3646,11 +3546,7 @@
 
 
   // GherkinDocument:0>Feature:3>Rule:2>ScenarioDefinition:1>Scenario:2>Step:1>StepArg:0>__alt0:1>DocString:2>#DocStringSeparator:0
-<<<<<<< HEAD
-  private matchTokenAt_43(token: IToken<TokenType>, context: Context) {
-=======
-  private matchTokenAt_44(token: Token, context: Context) {
->>>>>>> 3ae49a9e
+  private matchTokenAt_44(token: IToken<TokenType>, context: Context) {
     if(this.match_EOF(context, token)) {
       this.endRule(context);
       this.endRule(context);
@@ -3752,11 +3648,7 @@
 
 
   // GherkinDocument:0>Feature:3>Rule:1>Background:2>Step:1>StepArg:0>__alt0:1>DocString:0>#DocStringSeparator:0
-<<<<<<< HEAD
-  private matchTokenAt_44(token: IToken<TokenType>, context: Context) {
-=======
-  private matchTokenAt_45(token: Token, context: Context) {
->>>>>>> 3ae49a9e
+  private matchTokenAt_45(token: IToken<TokenType>, context: Context) {
     if(this.match_DocStringSeparator(context, token)) {
       this.build(context, token);
       return 46;
@@ -3778,11 +3670,7 @@
 
 
   // GherkinDocument:0>Feature:3>Rule:1>Background:2>Step:1>StepArg:0>__alt0:1>DocString:2>#DocStringSeparator:0
-<<<<<<< HEAD
-  private matchTokenAt_45(token: IToken<TokenType>, context: Context) {
-=======
-  private matchTokenAt_46(token: Token, context: Context) {
->>>>>>> 3ae49a9e
+  private matchTokenAt_46(token: IToken<TokenType>, context: Context) {
     if(this.match_EOF(context, token)) {
       this.endRule(context);
       this.endRule(context);
@@ -3861,11 +3749,7 @@
 
 
   // GherkinDocument:0>Feature:2>ScenarioDefinition:1>Scenario:2>Step:1>StepArg:0>__alt0:1>DocString:0>#DocStringSeparator:0
-<<<<<<< HEAD
-  private matchTokenAt_46(token: IToken<TokenType>, context: Context) {
-=======
-  private matchTokenAt_47(token: Token, context: Context) {
->>>>>>> 3ae49a9e
+  private matchTokenAt_47(token: IToken<TokenType>, context: Context) {
     if(this.match_DocStringSeparator(context, token)) {
       this.build(context, token);
       return 48;
@@ -3887,11 +3771,7 @@
 
 
   // GherkinDocument:0>Feature:2>ScenarioDefinition:1>Scenario:2>Step:1>StepArg:0>__alt0:1>DocString:2>#DocStringSeparator:0
-<<<<<<< HEAD
-  private matchTokenAt_47(token: IToken<TokenType>, context: Context) {
-=======
-  private matchTokenAt_48(token: Token, context: Context) {
->>>>>>> 3ae49a9e
+  private matchTokenAt_48(token: IToken<TokenType>, context: Context) {
     if(this.match_EOF(context, token)) {
       this.endRule(context);
       this.endRule(context);
@@ -3990,11 +3870,7 @@
 
 
   // GherkinDocument:0>Feature:1>Background:2>Step:1>StepArg:0>__alt0:1>DocString:0>#DocStringSeparator:0
-<<<<<<< HEAD
-  private matchTokenAt_48(token: IToken<TokenType>, context: Context) {
-=======
-  private matchTokenAt_49(token: Token, context: Context) {
->>>>>>> 3ae49a9e
+  private matchTokenAt_49(token: IToken<TokenType>, context: Context) {
     if(this.match_DocStringSeparator(context, token)) {
       this.build(context, token);
       return 50;
@@ -4016,11 +3892,7 @@
 
 
   // GherkinDocument:0>Feature:1>Background:2>Step:1>StepArg:0>__alt0:1>DocString:2>#DocStringSeparator:0
-<<<<<<< HEAD
-  private matchTokenAt_49(token: IToken<TokenType>, context: Context) {
-=======
-  private matchTokenAt_50(token: Token, context: Context) {
->>>>>>> 3ae49a9e
+  private matchTokenAt_50(token: IToken<TokenType>, context: Context) {
     if(this.match_EOF(context, token)) {
       this.endRule(context);
       this.endRule(context);
@@ -4096,13 +3968,8 @@
 
 
 
-<<<<<<< HEAD
   private match_EOF(context: Context, token: IToken<TokenType>) {
-    return this.handleExternalError(context, false, () => context.tokenMatcher.match_EOF(token));
-=======
-  private match_EOF(context: Context, token: Token) {
     return this.handleExternalError(context, false, () => this.tokenMatcher.match_EOF(token));
->>>>>>> 3ae49a9e
   }
 
 
@@ -4207,10 +4074,10 @@
   }
 
 
-  private lookahead_1(context: Context, currentToken: Token) {
+  private lookahead_1(context: Context, currentToken: IToken<TokenType>) {
     currentToken.detach();
     let token;
-    const queue: Token[] = [];
+    const queue: IToken<TokenType>[] = [];
     let match = false;
     do {
       token = this.readToken(this.context);
