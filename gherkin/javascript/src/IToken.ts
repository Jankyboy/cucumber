--- conflicted
+++ resolved
@@ -1,5 +1,4 @@
-<<<<<<< HEAD
-import { messages } from '@cucumber/messages'
+import * as messages from '@cucumber/messages'
 
 export interface IGherkinLine {
   isEmpty: boolean
@@ -26,16 +25,8 @@
 }
 
 export default interface IToken<TokenType> {
-  location: messages.ILocation
+  location: messages.Location
   line: IGherkinLine
-=======
-import * as messages from '@cucumber/messages'
-import GherkinLine from './GherkinLine'
-
-export default interface IToken<TokenType> {
-  location: messages.Location
-  line: GherkinLine
->>>>>>> 00996116
 
   isEof: boolean
   matchedText?: string
