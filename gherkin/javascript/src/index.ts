--- conflicted
+++ resolved
@@ -1,12 +1,6 @@
 import GherkinStreams from './stream/GherkinStreams'
 import IGherkinOptions from './IGherkinOptions'
 import Query from './Query'
-<<<<<<< HEAD
-import compile from './pickles/compile'
-
-export default Gherkin
-export { IGherkinOptions, Query, compile }
-=======
 import Dialect from './Dialect'
 import Parser from './Parser'
 import AstBuilder from './AstBuilder'
@@ -26,5 +20,4 @@
   AstBuilder,
   TokenScanner,
   compile,
-}
->>>>>>> e096f646
+}