--- conflicted
+++ resolved
@@ -31,11 +31,7 @@
   "homepage": "https://github.com/cucumber/gherkin-javascript",
   "devDependencies": {
     "@types/mocha": "^5.2.7",
-<<<<<<< HEAD
-    "@types/node": "^12.12.8",
-=======
     "@types/node": "^12.12.11",
->>>>>>> 328e8221
     "@types/uuid": "^3.4.6",
     "mocha": "^6.2.2",
     "nyc": "^14.1.1",
