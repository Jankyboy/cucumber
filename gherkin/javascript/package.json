{
  "name": "@cucumber/gherkin",
  "version": "18.1.1",
  "description": "Gherkin parser",
  "main": "dist/src/index.js",
  "types": "dist/src/index.d.ts",
  "scripts": {
    "test": "mocha",
    "prepublishOnly": "tsc --build tsconfig.build.json"
  },
  "repository": {
    "type": "git",
    "url": "git+https://github.com/cucumber/gherkin-javascript.git"
  },
  "keywords": [
    "gherkin",
    "cucumber"
  ],
  "author": "Aslak Hellesøy",
  "license": "MIT",
  "bugs": {
    "url": "https://github.com/cucumber/cucumber/issues"
  },
  "homepage": "https://github.com/cucumber/gherkin-javascript",
  "devDependencies": {
<<<<<<< HEAD
    "@types/mocha": "^8.2.2",
    "@types/node": "^15.0.2",
    "core-js": "^3.12.1",
    "mocha": "^8.4.0",
    "ts-node": "^9.1.1",
    "typescript": "^4.2.4"
=======
    "@types/mocha": "8.2.2",
    "@types/node": "15.0.3",
    "core-js": "3.12.1",
    "mocha": "8.4.0",
    "ts-node": "9.1.1",
    "typescript": "4.2.4"
>>>>>>> d6e5e911
  },
  "dependencies": {
    "@cucumber/messages": "15.0.0",
    "@cucumber/message-streams": "1.0.0"
  },
  "directories": {
    "test": "test"
  }
}<|MERGE_RESOLUTION|>--- conflicted
+++ resolved
@@ -23,21 +23,12 @@
   },
   "homepage": "https://github.com/cucumber/gherkin-javascript",
   "devDependencies": {
-<<<<<<< HEAD
-    "@types/mocha": "^8.2.2",
-    "@types/node": "^15.0.2",
-    "core-js": "^3.12.1",
-    "mocha": "^8.4.0",
-    "ts-node": "^9.1.1",
-    "typescript": "^4.2.4"
-=======
     "@types/mocha": "8.2.2",
     "@types/node": "15.0.3",
     "core-js": "3.12.1",
     "mocha": "8.4.0",
     "ts-node": "9.1.1",
     "typescript": "4.2.4"
->>>>>>> d6e5e911
   },
   "dependencies": {
     "@cucumber/messages": "15.0.0",
