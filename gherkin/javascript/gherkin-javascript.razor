﻿@using Berp;
@helper CallProduction(ProductionRule production)
{
  switch(production.Type)
  {
    case ProductionRuleType.Start:
      @:this.startRule(context, RuleType.@production.RuleName);
      break;
    case ProductionRuleType.End:
      @:this.endRule(context);
      break;
    case ProductionRuleType.Process:
      @:this.build(context, token);
      break;
  }
}
@helper HandleParserError(IEnumerable<string> expectedTokens, State state)
{<text>
    token.detach();
    const expectedTokens = ["@Raw(string.Join("\", \"", expectedTokens))"];
    const error = token.isEof ?
      UnexpectedEOFException.create(token, expectedTokens) :
      UnexpectedTokenException.create(token, expectedTokens);
    if (this.stopAtFirstError) throw error;
    this.addError(context, error);
    return @state.Id;</text>}
@helper MatchToken(TokenType tokenType)
{<text>match_@(tokenType)(context, token)</text>}
// This file is generated. Do not edit! Edit gherkin-javascript.razor instead.

import { messages } from '@@cucumber/messages'
import {
  AstBuilderException,
  CompositeParserException,
  NoSuchLanguageException,
  ParserException,
} from './Errors'
import {
  UnexpectedEOFException,
  UnexpectedTokenException,
} from './TokenExceptions'
import TokenScanner from './TokenScanner'
<<<<<<< HEAD
import TokenMatcher from './TokenMatcher'
import ITokenMatcher from './ITokenMatcher'
=======
>>>>>>> 3ae49a9e
import GherkinLine from './GherkinLine'
import IToken, { Item } from './IToken'
import { IAstBuilder } from './IAstBuilder'
import ITokenMatcher from './ITokenMatcher'

export class Token implements IToken<TokenType> {
  public isEof: boolean
  public matchedText?: string
  public matchedType: TokenType
  public matchedItems: readonly Item[]
  public matchedKeyword: string
  public matchedIndent: number
  public matchedGherkinDialect: string

  constructor(
    public readonly line: GherkinLine,
    public readonly location: messages.ILocation
  ) {
    this.isEof = !line
  }

  public getTokenValue(): string {
    return this.isEof ? 'EOF' : this.line.getLineText(-1)
  }

  public detach() {
    // TODO: Detach line, but is this really needed?
  }
}

export enum TokenType {
  None,
  @foreach(var rule in Model.RuleSet.TokenRules)
  {<text>  @rule.Name.Replace("#", ""),
</text>}
}

export enum RuleType {
  None,
  @foreach(var rule in Model.RuleSet.Where(r => !r.TempRule))
  {<text>  @rule.Name.Replace("#", "_"), // @rule.ToString(true)
</text>}
}

interface Context {
  tokenScanner: TokenScanner<TokenType>
<<<<<<< HEAD
  tokenMatcher: ITokenMatcher<TokenType>
  tokenQueue: IToken<TokenType>[]
=======
  tokenQueue: Token[]
>>>>>>> 3ae49a9e
  errors: Error[]
}

export default class Parser<AstNode> {
  public stopAtFirstError = false
  private context: Context

  constructor(
    private readonly builder: IAstBuilder<AstNode, TokenType, RuleType>,
    private readonly tokenMatcher: ITokenMatcher<TokenType>
  ) {}

<<<<<<< HEAD
  public parse(
    gherkinSource: string,
    tokenMatcher: ITokenMatcher<TokenType> = new TokenMatcher()
  ): messages.IGherkinDocument {
=======
  public parse(gherkinSource: string): messages.IGherkinDocument {
>>>>>>> 3ae49a9e
    const tokenScanner = new TokenScanner(
      gherkinSource,
      (line: string, location: messages.ILocation) => {
        const gherkinLine =
          line === null || line === undefined
            ? null
            : new GherkinLine(line, location.line)
        return new Token(gherkinLine, location)
      }
    )
    this.builder.reset()
    this.tokenMatcher.reset()
    this.context = {
      tokenScanner,
      tokenQueue: [],
      errors: [],
    }
    this.startRule(this.context, RuleType.GherkinDocument)
    let state = 0
    let token: IToken<TokenType> = null
    while (true) {
      token = this.readToken(this.context) as Token
      state = this.matchToken(state, token, this.context)
      if (token.isEof) break
    }

    this.endRule(this.context)

    if (this.context.errors.length > 0) {
      throw CompositeParserException.create(this.context.errors)
    }

    return this.getResult()
  }

  private addError(context: Context, error: Error) {
    if (!context.errors.map(e => { return e.message }).includes(error.message)) {
      context.errors.push(error)
      if (context.errors.length > 10)
        throw CompositeParserException.create(context.errors)
    }
  }

  private startRule(context: Context, ruleType: RuleType) {
    this.handleAstError(context, () => this.builder.startRule(ruleType))
  }

  private endRule(context: Context) {
    this.handleAstError(context, () => this.builder.endRule())
  }

  private build(context: Context, token: IToken<TokenType>) {
    this.handleAstError(context, () => this.builder.build(token))
  }

  private getResult() {
    return this.builder.getResult()
  }

  private handleAstError(context: Context, action: () => any) {
    this.handleExternalError(context, true, action)
  }

  private handleExternalError<T>(
    context: Context,
    defaultValue: T,
    action: () => T
  ) {
    if (this.stopAtFirstError) return action()
    try {
      return action()
    } catch (e) {
      if (e instanceof CompositeParserException) {
        e.errors.forEach((error: Error) => this.addError(context, error))
      } else if (
        e instanceof ParserException ||
        e instanceof AstBuilderException ||
        e instanceof UnexpectedTokenException ||
        e instanceof NoSuchLanguageException
      ) {
        this.addError(context, e)
      } else {
        throw e
      }
    }
    return defaultValue
  }

  private readToken(context: Context) {
    return context.tokenQueue.length > 0
      ? context.tokenQueue.shift()
      : context.tokenScanner.read()
  }

  private matchToken(state: number, token: IToken<TokenType>, context: Context) {
    switch(state) {
    @foreach(var state in Model.States.Values.Where(s => !s.IsEndState))
    {
    @:case @state.Id:
      @:return this.matchTokenAt_@(state.Id)(token, context);
    }
    default:
      throw new Error("Unknown state: " + state);
    }
  }

@foreach(var state in Model.States.Values.Where(s => !s.IsEndState))
{
<text>
  // @Raw(state.Comment)
  private matchTokenAt_@(state.Id)(token: IToken<TokenType>, context: Context) {
    @foreach(var transition in state.Transitions)
    {
    @:if(this.@MatchToken(transition.TokenType)) {
      if (transition.LookAheadHint != null)
      {
      @:if(this.lookahead_@(transition.LookAheadHint.Id)(context, token)) {
      }
      foreach(var production in transition.Productions)
      {
        @CallProduction(production)
      }
      @:return @transition.TargetState;
      if (transition.LookAheadHint != null)
      {
      @:}
      }
    @:}
    }
    @HandleParserError(state.Transitions.Select(t => "#" + t.TokenType.ToString()).Distinct(), state)
  }
</text>
}

@foreach(var rule in Model.RuleSet.TokenRules)
{
<text>
  private match_@(rule.Name.Replace("#", ""))(context: Context, token: IToken<TokenType>) {
    @if (rule.Name != "#EOF")
    {
    @:if(token.isEof) return false;
    }
    return this.handleExternalError(context, false, () => this.tokenMatcher.match_@(rule.Name.Replace("#", ""))(token));
  }
</text>
}

@foreach(var lookAheadHint in Model.RuleSet.LookAheadHints)
{
<text>
  private lookahead_@(lookAheadHint.Id)(context: Context, currentToken: IToken<TokenType>) {
    currentToken.detach();
    let token;
    const queue: IToken<TokenType>[] = [];
    let match = false;
    do {
      token = this.readToken(this.context);
      token.detach();
      queue.push(token);

      if (false @foreach(var tokenType in lookAheadHint.ExpectedTokens) { <text>|| this.@MatchToken(tokenType)</text>}) {
        match = true;
        break;
      }
    } while(false @foreach(var tokenType in lookAheadHint.Skip) { <text>|| this.@MatchToken(tokenType)</text>});

    context.tokenQueue = context.tokenQueue.concat(queue);

    return match;
  }
</text>
}

}<|MERGE_RESOLUTION|>--- conflicted
+++ resolved
@@ -40,15 +40,10 @@
   UnexpectedTokenException,
 } from './TokenExceptions'
 import TokenScanner from './TokenScanner'
-<<<<<<< HEAD
-import TokenMatcher from './TokenMatcher'
 import ITokenMatcher from './ITokenMatcher'
-=======
->>>>>>> 3ae49a9e
 import GherkinLine from './GherkinLine'
 import IToken, { Item } from './IToken'
 import { IAstBuilder } from './IAstBuilder'
-import ITokenMatcher from './ITokenMatcher'
 
 export class Token implements IToken<TokenType> {
   public isEof: boolean
@@ -91,12 +86,7 @@
 
 interface Context {
   tokenScanner: TokenScanner<TokenType>
-<<<<<<< HEAD
-  tokenMatcher: ITokenMatcher<TokenType>
   tokenQueue: IToken<TokenType>[]
-=======
-  tokenQueue: Token[]
->>>>>>> 3ae49a9e
   errors: Error[]
 }
 
@@ -109,14 +99,7 @@
     private readonly tokenMatcher: ITokenMatcher<TokenType>
   ) {}
 
-<<<<<<< HEAD
-  public parse(
-    gherkinSource: string,
-    tokenMatcher: ITokenMatcher<TokenType> = new TokenMatcher()
-  ): messages.IGherkinDocument {
-=======
   public parse(gherkinSource: string): messages.IGherkinDocument {
->>>>>>> 3ae49a9e
     const tokenScanner = new TokenScanner(
       gherkinSource,
       (line: string, location: messages.ILocation) => {
