--- conflicted
+++ resolved
@@ -41,18 +41,22 @@
 } from './TokenExceptions'
 import TokenScanner from './TokenScanner'
 import TokenMatcher from './TokenMatcher'
-<<<<<<< HEAD
 import ITokenMatcher from './ITokenMatcher'
-=======
 import GherkinLine from './GherkinLine'
 import IToken from './IToken'
 import { IAstBuilder } from './IAstBuilder'
+
+// Represents tags or table cells
+export type Item = {
+  column: number
+  text: string
+}
 
 export class Token implements IToken<TokenType> {
   public isEof: boolean
   public matchedText?: string
   public matchedType: TokenType
-  public matchedItems: GherkinLine[]
+  public matchedItems: readonly Item[]
   public matchedKeyword: string
   public matchedIndent: number
   public matchedGherkinDialect: string
@@ -72,7 +76,6 @@
     // TODO: Detach line, but is this really needed?
   }
 }
->>>>>>> f9296bef
 
 export enum TokenType {
   None,
@@ -89,13 +92,8 @@
 }
 
 interface Context {
-<<<<<<< HEAD
-  tokenScanner: TokenScanner
-  tokenMatcher: ITokenMatcher
-=======
   tokenScanner: TokenScanner<TokenType>
-  tokenMatcher: TokenMatcher
->>>>>>> f9296bef
+  tokenMatcher: ITokenMatcher<TokenType>
   tokenQueue: Token[]
   errors: Error[]
 }
@@ -108,15 +106,9 @@
     private readonly builder: IAstBuilder<AstNode, TokenType, RuleType>
   ) {}
 
-<<<<<<< HEAD
-  public parse(gherkinSource: string, tokenMatcher: ITokenMatcher = new TokenMatcher()): messages.IGherkinDocument {
-    const tokenScanner = new TokenScanner(gherkinSource);
-    this.builder.reset();
-    tokenMatcher.reset();
-=======
   public parse(
     gherkinSource: string,
-    tokenMatcher: TokenMatcher = new TokenMatcher()
+    tokenMatcher: ITokenMatcher<TokenType> = new TokenMatcher()
   ): messages.IGherkinDocument {
     const tokenScanner = new TokenScanner(
       gherkinSource,
@@ -130,7 +122,6 @@
     )
     this.builder.reset()
     tokenMatcher.reset()
->>>>>>> f9296bef
     this.context = {
       tokenScanner,
       tokenMatcher,
@@ -139,7 +130,7 @@
     }
     this.startRule(this.context, RuleType.GherkinDocument)
     let state = 0
-    let token: Token = null
+    let token: IToken<TokenType> = null
     while (true) {
       token = this.readToken(this.context) as Token
       state = this.matchToken(state, token, this.context)
@@ -169,7 +160,7 @@
     this.handleAstError(context, () => this.builder.endRule())
   }
 
-  private build(context: Context, token: Token) {
+  private build(context: Context, token: IToken<TokenType>) {
     this.handleAstError(context, () => this.builder.build(token))
   }
 
@@ -212,7 +203,7 @@
       : context.tokenScanner.read()
   }
 
-  private matchToken(state: number, token: Token, context: Context) {
+  private matchToken(state: number, token: IToken<TokenType>, context: Context) {
     switch(state) {
     @foreach(var state in Model.States.Values.Where(s => !s.IsEndState))
     {
@@ -228,7 +219,7 @@
 {
 <text>
   // @Raw(state.Comment)
-  private matchTokenAt_@(state.Id)(token: Token, context: Context) {
+  private matchTokenAt_@(state.Id)(token: IToken<TokenType>, context: Context) {
     @foreach(var transition in state.Transitions)
     {
     @:if(this.@MatchToken(transition.TokenType)) {
@@ -255,7 +246,7 @@
 @foreach(var rule in Model.RuleSet.TokenRules)
 {
 <text>
-  private match_@(rule.Name.Replace("#", ""))(context: Context, token: Token) {
+  private match_@(rule.Name.Replace("#", ""))(context: Context, token: IToken<TokenType>) {
     @if (rule.Name != "#EOF")
     {
     @:if(token.isEof) return false;
@@ -268,10 +259,10 @@
 @foreach(var lookAheadHint in Model.RuleSet.LookAheadHints)
 {
 <text>
-  private lookahead_@(lookAheadHint.Id)(context: Context, currentToken: Token) {
+  private lookahead_@(lookAheadHint.Id)(context: Context, currentToken: IToken<TokenType>) {
     currentToken.detach();
     let token;
-    const queue: Token[] = [];
+    const queue: IToken<TokenType>[] = [];
     let match = false;
     do {
       token = this.readToken(this.context);
