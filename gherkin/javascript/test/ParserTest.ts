--- conflicted
+++ resolved
@@ -3,14 +3,9 @@
 import AstBuilder from '../src/AstBuilder'
 import Parser from '../src/Parser'
 import TokenMatcher from '../src/TokenMatcher'
-<<<<<<< HEAD
-import generateMessages, {
-  GherkinMediaType,
-} from '../src/stream/generateMessages'
-=======
+import AstNode from '../src/AstNode'
 import generateMessages from '../src/generateMessages'
-import AstNode from '../src/AstNode'
->>>>>>> f9296bef
+import { GherkinMediaType } from '../src'
 
 describe('Parser', function () {
   it('parses a simple feature', function () {
