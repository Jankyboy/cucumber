--- conflicted
+++ resolved
@@ -80,11 +80,7 @@
 	diff --unified $<.errors.ndjson $@
 
 clean:
-<<<<<<< HEAD
-	rm -rf .compared .built .run_tests .sln_built_debug acceptance 
-=======
 	rm -rf .compared .built .run_tests acceptance .sln_built_debug
->>>>>>> f0ee3d58
 	rm -rf */bin
 	rm -rf */obj
 	rm -rf */packages
