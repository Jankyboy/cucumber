--- conflicted
+++ resolved
@@ -208,15 +208,9 @@
                 Token ruleLine = header.getToken(TokenType.RuleLine);
                 if (ruleLine == null) return null;
 
-<<<<<<< HEAD
                 List<RuleChild> children = new ArrayList<>();
-
-=======
                 List<Tag> tags = getTags(header);
-                String description = getDescription(header);
-                if (description != null)
-                    builder.setDescription(description);
->>>>>>> 60411d82
+
                 Background background = node.getSingle(RuleType.Background, null);
                 if (background != null) {
                     children.add(new RuleChild(background, null));
@@ -226,24 +220,15 @@
                     children.add(new RuleChild(null, scenario));
                 }
 
-<<<<<<< HEAD
                 return new Rule(
                         getLocation(ruleLine, 0),
+                        tags,
                         ruleLine.matchedKeyword,
                         ruleLine.matchedText,
                         getDescription(header),
                         children,
                         idGenerator.newId()
                 );
-=======
-                return builder
-                        .setId(idGenerator.newId())
-                        .setLocation(getLocation(ruleLine, 0))
-                        .setKeyword(ruleLine.matchedKeyword)
-                        .setName(ruleLine.matchedText)
-                        .addAllTags(tags)
-                        .build();
->>>>>>> 60411d82
 
             }
             case GherkinDocument: {
