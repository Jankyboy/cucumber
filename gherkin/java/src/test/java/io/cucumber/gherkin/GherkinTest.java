--- conflicted
+++ resolved
@@ -1,19 +1,13 @@
 package io.cucumber.gherkin;
 
 import io.cucumber.messages.IdGenerator;
-<<<<<<< HEAD
-import io.cucumber.messages.Messages.Envelope;
-import io.cucumber.messages.Messages.GherkinDocument;
-import io.cucumber.messages.Messages.Pickle;
-import org.junit.Ignore;
-=======
 import io.cucumber.messages.types.Envelope;
 import io.cucumber.messages.types.Feature;
 import io.cucumber.messages.types.GherkinDocument;
 import io.cucumber.messages.types.Pickle;
 import io.cucumber.messages.types.PickleStep;
 import io.cucumber.messages.types.Scenario;
->>>>>>> 00996116
+import org.junit.Ignore;
 import org.junit.Test;
 
 import java.util.List;
@@ -73,11 +67,11 @@
         GherkinDocument gherkinDocument = envelopes.get(0).getGherkinDocument();
 
         // Get the Feature node of the AST
-        GherkinDocument.Feature feature = gherkinDocument.getFeature();
+        Feature feature = gherkinDocument.getFeature();
         assertEquals("Minimal", feature.getName());
 
         // Get the first Scenario node of the Feature node
-        GherkinDocument.Feature.Scenario scenario = feature.getChildren(0).getScenario();
+        Scenario scenario = feature.getChildren().get(0).getScenario();
         assertEquals("minimalistic", scenario.getName());
     }
     @Test
