--- conflicted
+++ resolved
@@ -30,11 +30,7 @@
         <dependency>
             <groupId>io.cucumber</groupId>
             <artifactId>messages</artifactId>
-<<<<<<< HEAD
-            <version>11.1.2-SNAPSHOT</version>
-=======
             <version>12.1.2-SNAPSHOT</version>
->>>>>>> 02886df4
         </dependency>
 
         <dependency>
