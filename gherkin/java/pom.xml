--- conflicted
+++ resolved
@@ -32,11 +32,7 @@
         <dependency>
             <groupId>io.cucumber</groupId>
             <artifactId>gherkin-jvm-deps</artifactId>
-<<<<<<< HEAD
             <version>1.1.6-SNAPSHOT</version>
-=======
-            <version>1.0.5-SNAPSHOT</version>
->>>>>>> 182f9445
             <exclusions>
                 <exclusion>
                     <groupId>com.google.code.gson</groupId>
@@ -62,7 +58,6 @@
                 <groupId>org.apache.maven.plugins</groupId>
                 <artifactId>maven-compiler-plugin</artifactId>
                 <version>3.8.1</version>
-<<<<<<< HEAD
                 <executions>
                     <execution>
                         <id>java11</id>
@@ -89,44 +84,12 @@
                         </configuration>
                     </execution>
                 </executions>
-=======
->>>>>>> 182f9445
             </plugin>
 
             <plugin>
                 <groupId>org.apache.maven.plugins</groupId>
                 <artifactId>maven-deploy-plugin</artifactId>
                 <version>2.8.2</version>
-<<<<<<< HEAD
-            </plugin>
-
-            <plugin>
-                <groupId>org.apache.maven.plugins</groupId>
-                <artifactId>maven-deploy-plugin</artifactId>
-                <version>2.8.2</version>
-            </plugin>
-
-            <plugin>
-                <groupId>org.apache.maven.plugins</groupId>
-                <artifactId>maven-enforcer-plugin</artifactId>
-                <version>3.0.0-M2</version>
-                <executions>
-                    <execution>
-                        <id>enforce-maven</id>
-                        <goals>
-                            <goal>enforce</goal>
-                        </goals>
-                        <configuration>
-                            <rules>
-                                <requireJavaVersion>
-                                    <version>[1.8,9),[11,)</version>
-                                </requireJavaVersion>
-                            </rules>
-                        </configuration>
-                    </execution>
-                </executions>
-=======
->>>>>>> 182f9445
             </plugin>
 
             <plugin>
@@ -141,10 +104,7 @@
                         </manifest>
                         <manifestEntries>
                             <Automatic-Module-Name>${project.Automatic-Module-Name}</Automatic-Module-Name>
-<<<<<<< HEAD
                             <Multi-Release>true</Multi-Release>
-=======
->>>>>>> 182f9445
                         </manifestEntries>
                     </archive>
                 </configuration>
@@ -154,7 +114,6 @@
                 <groupId>org.apache.maven.plugins</groupId>
                 <artifactId>maven-release-plugin</artifactId>
                 <version>2.5.3</version>
-<<<<<<< HEAD
                 <configuration>
                     <tagNameFormat>v@{project.version}</tagNameFormat>
                 </configuration>
@@ -168,24 +127,6 @@
 
             <plugin>
                 <groupId>org.apache.maven.plugins</groupId>
-                <artifactId>maven-surefire-plugin</artifactId>
-                <version>2.22.2</version>
-                <configuration>
-                    <argLine>${project.surefire.argLine.jpms}</argLine>
-                    <excludes>
-                        <exclude>**/*IT.java</exclude>
-                    </excludes>
-                    <useFile>false</useFile>
-=======
-                <configuration>
-                    <tagNameFormat>v@{project.version}</tagNameFormat>
->>>>>>> 182f9445
-                </configuration>
-            </plugin>
-
-            <plugin>
-                <groupId>org.apache.maven.plugins</groupId>
-<<<<<<< HEAD
                 <artifactId>maven-toolchains-plugin</artifactId>
                 <version>1.1</version>
                 <executions>
@@ -221,23 +162,7 @@
             <plugin>
                 <groupId>org.apache.felix</groupId>
                 <artifactId>maven-bundle-plugin</artifactId>
-                <version>${maven-bundle-plugin.version}</version>
-=======
-                <artifactId>maven-resources-plugin</artifactId>
-                <version>3.1.0</version>
-            </plugin>
-
-            <plugin>
-                <groupId>org.apache.maven.plugins</groupId>
-                <artifactId>maven-surefire-plugin</artifactId>
-                <version>3.0.0-M3</version>
-            </plugin>
-
-            <plugin>
-                <groupId>org.apache.felix</groupId>
-                <artifactId>maven-bundle-plugin</artifactId>
                 <version>4.2.1</version>
->>>>>>> 182f9445
                 <extensions>true</extensions>
                 <configuration>
                     <instructions>
@@ -249,54 +174,6 @@
     </build>
 
     <profiles>
-
-        <profile>
-            <id>java11</id>
-            <activation>
-                <jdk>[11,)</jdk>
-            </activation>
-            <build>
-                <plugins>
-                    <plugin>
-                        <groupId>org.apache.maven.plugins</groupId>
-                        <artifactId>maven-compiler-plugin</artifactId>
-                        <executions>
-                            <execution>
-                                <id>java11</id>
-                                <phase>compile</phase>
-                            </execution>
-                        </executions>
-                    </plugin>
-                    <!-- <plugin> -->
-                        <!-- <groupId>org.codehaus.mojo</groupId> -->
-                        <!-- <artifactId>build-helper-maven-plugin</artifactId> -->
-                        <!-- <version>3.0.0</version> -->
-                        <!-- <executions> -->
-                            <!-- <execution> -->
-                                <!-- <id>add-source-java11</id> -->
-                                <!-- <phase>generate-sources</phase> -->
-                                <!-- <goals> -->
-                                    <!-- <goal>add-source</goal> -->
-                                <!-- </goals> -->
-                                <!-- <configuration> -->
-                                    <!-- <sources> -->
-                                        <!-- <source>${project.basedir}/src/main/java11</source> -->
-                                    <!-- </sources> -->
-                                <!-- </configuration> -->
-                            <!-- </execution> -->
-                        <!-- </executions> -->
-                    <!-- </plugin> -->
-                </plugins>
-            </build>
-            <properties>
-                <maven-bundle-plugin.version>4.0.0</maven-bundle-plugin.version>
-                <!-- <maven.compiler.release>11</maven.compiler.release> -->
-                <!-- <maven.compiler.source>11</maven.compiler.source> -->
-                <!-- <maven.compiler.target>11</maven.compiler.target> -->
-                <project.surefire.argLine.jpms>${project.surefire.argLine.jpms.global} ${project.surefire.argLine.jpms.module}</project.surefire.argLine.jpms>
-            </properties>
-        </profile>
-
         <profile>
             <id>release-sign-artifacts</id>
             <build>
@@ -328,10 +205,6 @@
     </profiles>
 
     <properties>
-<<<<<<< HEAD
-        <maven-bundle-plugin.version>3.5.1</maven-bundle-plugin.version>
-=======
->>>>>>> 182f9445
         <maven.compiler.source>1.8</maven.compiler.source>
         <maven.compiler.target>1.8</maven.compiler.target>
         <project.custom.encoding>UTF-8</project.custom.encoding>
@@ -339,7 +212,7 @@
         <project.build.outputEncoding>${project.custom.encoding}</project.build.outputEncoding>
         <project.reporting.outputEncoding>${project.custom.encoding}</project.reporting.outputEncoding>
         <project.Automatic-Module-Name>io.cucumber.gherkin</project.Automatic-Module-Name>
-<<<<<<< HEAD
+
         <project.surefire.argLine.jpms></project.surefire.argLine.jpms>
         <project.surefire.argLine.jpms.global>--add-opens ${project.Automatic-Module-Name}/${project.Automatic-Module-Name}.tests=ALL-UNNAMED
             --add-opens ${project.Automatic-Module-Name}/${project.Automatic-Module-Name}.tests=org.junit.platform.commons
@@ -348,7 +221,5 @@
         <project.surefire.argLine.jpms.module></project.surefire.argLine.jpms.module>
         <toolchain.vendor>openjdk</toolchain.vendor>
         <base.java.version>1.8</base.java.version>
-=======
->>>>>>> 182f9445
     </properties>
 </project>