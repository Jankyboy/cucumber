--- conflicted
+++ resolved
@@ -32,11 +32,7 @@
         <dependency>
             <groupId>io.cucumber</groupId>
             <artifactId>gherkin-jvm-deps</artifactId>
-<<<<<<< HEAD
-            <version>1.1.6-SNAPSHOT</version>
-=======
-            <version>1.0.7-SNAPSHOT</version>
->>>>>>> 9aa1ac99
+            <version>1.1.0-SNAPSHOT</version>
             <exclusions>
                 <exclusion>
                     <groupId>com.google.code.gson</groupId>
