--- conflicted
+++ resolved
@@ -11,24 +11,18 @@
 
 ### Added
 
-<<<<<<< HEAD
 * [Javascript] Change gherkinQuery API:
   * `getPickleIds`: now takes a URI and an `astNodeId` to find the pickle ids instead of a line number
   * `getPickleStepIds`: now takes an `astNodeId` parameter instead of a URL and a line number to locate the pickle step id
-
-### Changed
+* [Java] Enable consumers to find our version at runtime using `clazz.getPackage().getImplementationVersion()` by upgrading to `cucumber-parent:2.1.0`
+  ([#976](https://github.com/cucumber/cucumber/pull/976)
+   [aslakhellesoy])
+
+### Changed
+
 * Fixed Estonian translation of "Rule" ([#973](https://github.com/cucumber/cucumber/pull/973) [ookull])
 * Fixed Estonian translation of "Scenario Outline" ([#972](https://github.com/cucumber/cucumber/pull/972) [ookull])
-=======
-* [Java] Enable consumers to find our version at runtime using `clazz.getPackage().getImplementationVersion()` by upgrading to `cucumber-parent:2.1.0`
-  ([#976](https://github.com/cucumber/cucumber/pull/976)
-   [aslakhellesoy])
-
-### Changed
-
-* Fixed Estonian translation of "Rule" ([#973](https://github.com/cucumber/cucumber/pull/973) [ookull])  
-* Fixed Estonian translation of "Scenario Outline" ([#972](https://github.com/cucumber/cucumber/pull/972) [ookull]) 
->>>>>>> 75f17b5e
+
 
 ### Deprecated
 
