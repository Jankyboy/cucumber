package gherkin

import (
	"github.com/cucumber/messages-go/v12"
	"strings"
)

type AstBuilder interface {
	Builder
	GetGherkinDocument() *messages.GherkinDocument
}

type astBuilder struct {
	stack    []*astNode
	comments []*messages.GherkinDocument_Comment
	newId    func() string
}

func (t *astBuilder) Reset() {
	t.comments = []*messages.GherkinDocument_Comment{}
	t.stack = []*astNode{}
	t.push(newAstNode(RuleTypeNone))
}

func (t *astBuilder) GetGherkinDocument() *messages.GherkinDocument {
	res := t.currentNode().getSingle(RuleTypeGherkinDocument)
	if val, ok := res.(*messages.GherkinDocument); ok {
		return val
	}
	return nil
}

type astNode struct {
	ruleType RuleType
	subNodes map[RuleType][]interface{}
}

func (a *astNode) add(rt RuleType, obj interface{}) {
	a.subNodes[rt] = append(a.subNodes[rt], obj)
}

func (a *astNode) getSingle(rt RuleType) interface{} {
	if val, ok := a.subNodes[rt]; ok {
		for i := range val {
			return val[i]
		}
	}
	return nil
}

func (a *astNode) getItems(rt RuleType) []interface{} {
	var res []interface{}
	if val, ok := a.subNodes[rt]; ok {
		for i := range val {
			res = append(res, val[i])
		}
	}
	return res
}

func (a *astNode) getToken(tt TokenType) *Token {
	if val, ok := a.getSingle(tt.RuleType()).(*Token); ok {
		return val
	}
	return nil
}

func (a *astNode) getTokens(tt TokenType) []*Token {
	var items = a.getItems(tt.RuleType())
	var tokens []*Token
	for i := range items {
		if val, ok := items[i].(*Token); ok {
			tokens = append(tokens, val)
		}
	}
	return tokens
}

func (t *astBuilder) currentNode() *astNode {
	if len(t.stack) > 0 {
		return t.stack[len(t.stack)-1]
	}
	return nil
}

func newAstNode(rt RuleType) *astNode {
	return &astNode{
		ruleType: rt,
		subNodes: make(map[RuleType][]interface{}),
	}
}

func NewAstBuilder(newId func() string) AstBuilder {
	builder := new(astBuilder)
	builder.newId = newId
	builder.comments = []*messages.GherkinDocument_Comment{}
	builder.push(newAstNode(RuleTypeNone))
	return builder
}

func (t *astBuilder) push(n *astNode) {
	t.stack = append(t.stack, n)
}

func (t *astBuilder) pop() *astNode {
	x := t.stack[len(t.stack)-1]
	t.stack = t.stack[:len(t.stack)-1]
	return x
}

func (t *astBuilder) Build(tok *Token) (bool, error) {
	if tok.Type == TokenTypeComment {
		comment := &messages.GherkinDocument_Comment{
			Location: astLocation(tok),
			Text:     tok.Text,
		}
		t.comments = append(t.comments, comment)
	} else {
		t.currentNode().add(tok.Type.RuleType(), tok)
	}
	return true, nil
}

func (t *astBuilder) StartRule(r RuleType) (bool, error) {
	t.push(newAstNode(r))
	return true, nil
}

func (t *astBuilder) EndRule(r RuleType) (bool, error) {
	node := t.pop()
	transformedNode, err := t.transformNode(node)
	t.currentNode().add(node.ruleType, transformedNode)
	return true, err
}

func (t *astBuilder) transformNode(node *astNode) (interface{}, error) {
	switch node.ruleType {

	case RuleTypeStep:
		stepLine := node.getToken(TokenTypeStepLine)

		step := &messages.GherkinDocument_Feature_Step{
			Location: astLocation(stepLine),
			Keyword:  stepLine.Keyword,
			Text:     stepLine.Text,
			Id:       t.newId(),
		}
		dataTable := node.getSingle(RuleTypeDataTable)
		if dataTable != nil {
			step.Argument = &messages.GherkinDocument_Feature_Step_DataTable_{
				DataTable: dataTable.(*messages.GherkinDocument_Feature_Step_DataTable),
			}
		} else {
			docString := node.getSingle(RuleTypeDocString)
			if docString != nil {
				step.Argument = &messages.GherkinDocument_Feature_Step_DocString_{DocString: docString.(*messages.GherkinDocument_Feature_Step_DocString)}
			}
		}

		return step, nil

	case RuleTypeDocString:
		separatorToken := node.getToken(TokenTypeDocStringSeparator)
		lineTokens := node.getTokens(TokenTypeOther)
		var text string
		for i := range lineTokens {
			if i > 0 {
				text += "\n"
			}
			text += lineTokens[i].Text
		}
		ds := &messages.GherkinDocument_Feature_Step_DocString{
			Location:  astLocation(separatorToken),
			MediaType: separatorToken.Text,
			Content:   text,
			Delimiter: separatorToken.Keyword,
		}
		return ds, nil

	case RuleTypeDataTable:
		rows, err := astTableRows(node, t.newId)
		dt := &messages.GherkinDocument_Feature_Step_DataTable{
			Location: rows[0].Location,
			Rows:     rows,
		}
		return dt, err

	case RuleTypeBackground:
		backgroundLine := node.getToken(TokenTypeBackgroundLine)
		description, _ := node.getSingle(RuleTypeDescription).(string)
		bg := &messages.GherkinDocument_Feature_Background{
			Id:          t.newId(),
			Location:    astLocation(backgroundLine),
			Keyword:     backgroundLine.Keyword,
			Name:        backgroundLine.Text,
			Description: description,
			Steps:       astSteps(node),
		}
		return bg, nil

	case RuleTypeScenarioDefinition:
		tags := astTags(node, t.newId)
		scenarioNode, _ := node.getSingle(RuleTypeScenario).(*astNode)

		scenarioLine := scenarioNode.getToken(TokenTypeScenarioLine)
		description, _ := scenarioNode.getSingle(RuleTypeDescription).(string)
		sc := &messages.GherkinDocument_Feature_Scenario{
			Id:          t.newId(),
			Tags:        tags,
			Location:    astLocation(scenarioLine),
			Keyword:     scenarioLine.Keyword,
			Name:        scenarioLine.Text,
			Description: description,
			Steps:       astSteps(scenarioNode),
			Examples:    astExamples(scenarioNode),
		}

		return sc, nil

	case RuleTypeExamplesDefinition:
		tags := astTags(node, t.newId)
		examplesNode, _ := node.getSingle(RuleTypeExamples).(*astNode)
		examplesLine := examplesNode.getToken(TokenTypeExamplesLine)
		description, _ := examplesNode.getSingle(RuleTypeDescription).(string)
		examplesTable := examplesNode.getSingle(RuleTypeExamplesTable)

		ex := &messages.GherkinDocument_Feature_Scenario_Examples{
<<<<<<< HEAD
			Id: t.newId(),
			Tags:  tags,
			Location: astLocation(examplesLine),
			Keyword: examplesLine.Keyword,
			Name: examplesLine.Text,
=======
			Id:          t.newId(),
			Tags:        tags,
			Location:    astLocation(examplesLine),
			Keyword:     examplesLine.Keyword,
			Name:        examplesLine.Text,
>>>>>>> 02886df4
			Description: description,
		}
		if examplesTable != nil {
			allRows, _ := examplesTable.([]*messages.GherkinDocument_Feature_TableRow)
			ex.TableHeader = allRows[0]
			ex.TableBody = allRows[1:]
		}
		return ex, nil

	case RuleTypeExamplesTable:
		allRows, err := astTableRows(node, t.newId)
		return allRows, err

	case RuleTypeDescription:
		lineTokens := node.getTokens(TokenTypeOther)
		// Trim trailing empty lines
		end := len(lineTokens)
		for end > 0 && strings.TrimSpace(lineTokens[end-1].Text) == "" {
			end--
		}
		var desc []string
		for i := range lineTokens[0:end] {
			desc = append(desc, lineTokens[i].Text)
		}
		return strings.Join(desc, "\n"), nil

	case RuleTypeFeature:
		header, ok := node.getSingle(RuleTypeFeatureHeader).(*astNode)
		if !ok {
			return nil, nil
		}
		tags := astTags(header, t.newId)
		featureLine := header.getToken(TokenTypeFeatureLine)
		if featureLine == nil {
			return nil, nil
		}

		var children []*messages.GherkinDocument_Feature_FeatureChild
		background, _ := node.getSingle(RuleTypeBackground).(*messages.GherkinDocument_Feature_Background)
		if background != nil {
			children = append(children, &messages.GherkinDocument_Feature_FeatureChild{
				Value: &messages.GherkinDocument_Feature_FeatureChild_Background{Background: background},
			})
		}
		scenarios := node.getItems(RuleTypeScenarioDefinition)
		for i := range scenarios {
			scenario := scenarios[i].(*messages.GherkinDocument_Feature_Scenario)
			children = append(children, &messages.GherkinDocument_Feature_FeatureChild{
				Value: &messages.GherkinDocument_Feature_FeatureChild_Scenario{Scenario: scenario},
			})
		}
		rules := node.getItems(RuleTypeRule)
		for i := range rules {
			rule := rules[i].(*messages.GherkinDocument_Feature_FeatureChild_Rule)
			children = append(children, &messages.GherkinDocument_Feature_FeatureChild{
				Value: &messages.GherkinDocument_Feature_FeatureChild_Rule_{
					Rule: rule,
				},
			})
		}

		description, _ := header.getSingle(RuleTypeDescription).(string)

		feat := &messages.GherkinDocument_Feature{}
		feat.Tags = tags
		feat.Location = astLocation(featureLine)
		feat.Language = featureLine.GherkinDialect
		feat.Keyword = featureLine.Keyword
		feat.Name = featureLine.Text
		feat.Description = description
		feat.Children = children
		return feat, nil

	case RuleTypeRule:
		header, ok := node.getSingle(RuleTypeRuleHeader).(*astNode)
		if !ok {
			return nil, nil
		}
		ruleLine := header.getToken(TokenTypeRuleLine)
		if ruleLine == nil {
			return nil, nil
		}

		var children []*messages.GherkinDocument_Feature_FeatureChild_RuleChild
		background, _ := node.getSingle(RuleTypeBackground).(*messages.GherkinDocument_Feature_Background)

		if background != nil {
			children = append(children, &messages.GherkinDocument_Feature_FeatureChild_RuleChild{
				Value: &messages.GherkinDocument_Feature_FeatureChild_RuleChild_Background{Background: background},
			})
		}
		scenarios := node.getItems(RuleTypeScenarioDefinition)
		for i := range scenarios {
			scenario := scenarios[i].(*messages.GherkinDocument_Feature_Scenario)
			children = append(children, &messages.GherkinDocument_Feature_FeatureChild_RuleChild{
				Value: &messages.GherkinDocument_Feature_FeatureChild_RuleChild_Scenario{Scenario: scenario},
			})
		}

		description, _ := header.getSingle(RuleTypeDescription).(string)

		rule := &messages.GherkinDocument_Feature_FeatureChild_Rule{
<<<<<<< HEAD
			Id: t.newId(),
			Location: astLocation(ruleLine),
			Keyword: ruleLine.Keyword,
			Name: ruleLine.Text,
			Description: description,
			Children: children,
=======
			Id:          t.newId(),
			Location:    astLocation(ruleLine),
			Keyword:     ruleLine.Keyword,
			Name:        ruleLine.Text,
			Description: description,
			Children:    children,
>>>>>>> 02886df4
		}
		return rule, nil

	case RuleTypeGherkinDocument:
		feature, _ := node.getSingle(RuleTypeFeature).(*messages.GherkinDocument_Feature)

		doc := &messages.GherkinDocument{}
		if feature != nil {
			doc.Feature = feature
		}
		doc.Comments = t.comments
		return doc, nil
	}
	return node, nil
}

func astLocation(t *Token) *messages.Location {
	return &messages.Location{
		Line:   uint32(t.Location.Line),
		Column: uint32(t.Location.Column),
	}
}

func astTableRows(t *astNode, newId func() string) (rows []*messages.GherkinDocument_Feature_TableRow, err error) {
	rows = []*messages.GherkinDocument_Feature_TableRow{}
	tokens := t.getTokens(TokenTypeTableRow)
	for i := range tokens {
		row := &messages.GherkinDocument_Feature_TableRow{
			Id:       newId(),
			Location: astLocation(tokens[i]),
			Cells:    astTableCells(tokens[i]),
		}
		rows = append(rows, row)
	}
	err = ensureCellCount(rows)
	return
}

func ensureCellCount(rows []*messages.GherkinDocument_Feature_TableRow) error {
	if len(rows) <= 1 {
		return nil
	}
	cellCount := len(rows[0].Cells)
	for i := range rows {
		if cellCount != len(rows[i].Cells) {
			return &parseError{"inconsistent cell count within the table", &Location{
				Line:   int(rows[i].Location.Line),
				Column: int(rows[i].Location.Column),
			}}
		}
	}
	return nil
}

func astTableCells(t *Token) (cells []*messages.GherkinDocument_Feature_TableRow_TableCell) {
	cells = []*messages.GherkinDocument_Feature_TableRow_TableCell{}
	for i := range t.Items {
		item := t.Items[i]
		cell := &messages.GherkinDocument_Feature_TableRow_TableCell{}
		cell.Location = &messages.Location{
			Line:   uint32(t.Location.Line),
			Column: uint32(item.Column),
		}
		cell.Value = item.Text
		cells = append(cells, cell)
	}
	return
}

func astSteps(t *astNode) (steps []*messages.GherkinDocument_Feature_Step) {
	steps = []*messages.GherkinDocument_Feature_Step{}
	tokens := t.getItems(RuleTypeStep)
	for i := range tokens {
		step, _ := tokens[i].(*messages.GherkinDocument_Feature_Step)
		steps = append(steps, step)
	}
	return
}

func astExamples(t *astNode) (examples []*messages.GherkinDocument_Feature_Scenario_Examples) {
	examples = []*messages.GherkinDocument_Feature_Scenario_Examples{}
	tokens := t.getItems(RuleTypeExamplesDefinition)
	for i := range tokens {
		example, _ := tokens[i].(*messages.GherkinDocument_Feature_Scenario_Examples)
		examples = append(examples, example)
	}
	return
}

func astTags(node *astNode, newId func() string) (tags []*messages.GherkinDocument_Feature_Tag) {
	tags = []*messages.GherkinDocument_Feature_Tag{}
	tagsNode, ok := node.getSingle(RuleTypeTags).(*astNode)
	if !ok {
		return
	}
	tokens := tagsNode.getTokens(TokenTypeTagLine)
	for i := range tokens {
		token := tokens[i]
		for k := range token.Items {
			item := token.Items[k]
			tag := &messages.GherkinDocument_Feature_Tag{}
			tag.Location = &messages.Location{
				Line:   uint32(token.Location.Line),
				Column: uint32(item.Column),
			}
			tag.Name = item.Text
			tag.Id = newId()
			tags = append(tags, tag)
		}
	}
	return
}<|MERGE_RESOLUTION|>--- conflicted
+++ resolved
@@ -1,8 +1,9 @@
 package gherkin
 
 import (
+	"strings"
+
 	"github.com/cucumber/messages-go/v12"
-	"strings"
 )
 
 type AstBuilder interface {
@@ -225,19 +226,11 @@
 		examplesTable := examplesNode.getSingle(RuleTypeExamplesTable)
 
 		ex := &messages.GherkinDocument_Feature_Scenario_Examples{
-<<<<<<< HEAD
-			Id: t.newId(),
-			Tags:  tags,
-			Location: astLocation(examplesLine),
-			Keyword: examplesLine.Keyword,
-			Name: examplesLine.Text,
-=======
 			Id:          t.newId(),
 			Tags:        tags,
 			Location:    astLocation(examplesLine),
 			Keyword:     examplesLine.Keyword,
 			Name:        examplesLine.Text,
->>>>>>> 02886df4
 			Description: description,
 		}
 		if examplesTable != nil {
@@ -340,21 +333,12 @@
 		description, _ := header.getSingle(RuleTypeDescription).(string)
 
 		rule := &messages.GherkinDocument_Feature_FeatureChild_Rule{
-<<<<<<< HEAD
-			Id: t.newId(),
-			Location: astLocation(ruleLine),
-			Keyword: ruleLine.Keyword,
-			Name: ruleLine.Text,
-			Description: description,
-			Children: children,
-=======
 			Id:          t.newId(),
 			Location:    astLocation(ruleLine),
 			Keyword:     ruleLine.Keyword,
 			Name:        ruleLine.Text,
 			Description: description,
 			Children:    children,
->>>>>>> 02886df4
 		}
 		return rule, nil
 
