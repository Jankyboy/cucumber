{
  "name": "@cucumber/html-formatter",
  "version": "11.0.4",
  "description": "HTML formatter for Cucumber",
  "bin": {
    "cucumber-html-formatter": "bin/cucumber-html-formatter.js"
  },
  "main": "dist/src/CucumberHtmlStream.js",
  "types": "dist/src/CucumberHtmlStream.d.ts",
  "repository": {
    "type": "git",
    "url": "git+https://github.com/cucumber/cucumber.git"
  },
  "author": "Aslak Hellesøy",
  "license": "MIT",
  "scripts": {
    "nyc": "nyc --reporter=html --reporter=text mocha",
    "test": "mocha",
    "lint": "eslint --ext ts,tsx --max-warnings 0 src test",
    "lint-fix": "eslint --ext ts,tsx --max-warnings 0 --fix src test",
    "build": "tsc && webpack-cli && cp src/index.mustache.html dist/src && cp node_modules/@cucumber/react/dist/src/styles/cucumber-react.css dist"
  },
  "dependencies": {
    "@cucumber/messages": "file:../../messages/javascript",
    "commander": "^6.2.1"
  },
  "devDependencies": {
    "@babel/core": "^7.12.10",
    "@cucumber/gherkin-utils": "file:../../gherkin-utils/javascript",
    "@cucumber/query": "file:../../query/javascript",
    "@cucumber/react": "file:../../react/javascript",
    "@types/jsdom": "^16.2.5",
    "@types/mocha": "^8.2.0",
    "@types/node": "^14.14.14",
    "@types/react": "^17.0.0",
    "@types/react-dom": "^17.0.0",
    "@typescript-eslint/eslint-plugin": "^4.10.0",
    "@typescript-eslint/parser": "^4.10.0",
    "babel-loader": "^8.2.2",
    "eslint": "^7.15.0",
    "eslint-config-prettier": "^7.0.0",
    "eslint-plugin-node": "^11.1.0",
    "eslint-plugin-prettier": "^3.3.0",
    "eslint-plugin-react": "^7.21.5",
    "gherkin": "^9.0.0",
    "mocha": "^8.2.1",
    "npm-link-shared": "^0.5.6",
    "nyc": "^15.1.0",
    "prettier": "^2.2.1",
<<<<<<< HEAD
    "puppeteer": "^5.5.0",
    "react": "^17.0.1",
    "react-dom": "^17.0.1",
    "source-map-support": "^0.5.19",
=======
    "puppeteer": "^6.0.0",
>>>>>>> 580fb1ee
    "ts-loader": "^8.0.12",
    "ts-node": "^9.1.1",
    "typescript": "^4.1.3",
    "webpack": "^4.44.2",
    "webpack-cli": "^4.2.0"
  },
  "bugs": {
    "url": "https://github.com/cucumber/cucumber/issues"
  },
  "homepage": "https://github.com/cucumber/cucumber#readme",
  "directories": {
    "test": "test"
  },
  "keywords": []
}<|MERGE_RESOLUTION|>--- conflicted
+++ resolved
@@ -47,14 +47,10 @@
     "npm-link-shared": "^0.5.6",
     "nyc": "^15.1.0",
     "prettier": "^2.2.1",
-<<<<<<< HEAD
-    "puppeteer": "^5.5.0",
+    "puppeteer": "^6.0.0",
     "react": "^17.0.1",
     "react-dom": "^17.0.1",
     "source-map-support": "^0.5.19",
-=======
-    "puppeteer": "^6.0.0",
->>>>>>> 580fb1ee
     "ts-loader": "^8.0.12",
     "ts-node": "^9.1.1",
     "typescript": "^4.1.3",
