--- conflicted
+++ resolved
@@ -23,28 +23,6 @@
     "source-map-support": "0.5.19"
   },
   "devDependencies": {
-<<<<<<< HEAD
-    "@babel/core": "^7.14.0",
-    "@cucumber/gherkin-streams": "^1.0.0",
-    "@cucumber/gherkin-utils": "^4.0.0",
-    "@cucumber/message-streams": "^1.0.0",
-    "@cucumber/query": "^9.0.2",
-    "@cucumber/react": "^13.0.0",
-    "@types/mocha": "^8.2.2",
-    "@types/node": "^15.0.2",
-    "@types/react": "^17.0.5",
-    "@types/react-dom": "^17.0.4",
-    "babel-loader": "^8.2.2",
-    "mocha": "^8.4.0",
-    "puppeteer": "^9.1.1",
-    "react": "^17.0.2",
-    "react-dom": "^17.0.2",
-    "ts-loader": "^9.1.2",
-    "ts-node": "^9.1.1",
-    "typescript": "^4.2.4",
-    "webpack": "^5.37.0",
-    "webpack-cli": "^4.7.0"
-=======
     "@babel/core": "7.14.2",
     "@cucumber/gherkin-streams": "1.0.0",
     "@cucumber/gherkin-utils": "4.0.0",
@@ -65,7 +43,6 @@
     "typescript": "4.2.4",
     "webpack": "5.37.0",
     "webpack-cli": "4.7.0"
->>>>>>> d6e5e911
   },
   "bugs": {
     "url": "https://github.com/cucumber/cucumber/issues"
