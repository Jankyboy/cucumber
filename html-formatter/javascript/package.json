--- conflicted
+++ resolved
@@ -22,28 +22,14 @@
   },
   "dependencies": {
     "@cucumber/messages": "file:../../messages/javascript",
-<<<<<<< HEAD
-    "commander": "^6.2.1"
+    "commander": "^7.0.0"
   },
   "devDependencies": {
-    "@babel/core": "^7.12.10",
+    "@babel/core": "^7.12.13",
     "@cucumber/gherkin-utils": "file:../../gherkin-utils/javascript",
     "@cucumber/query": "file:../../query/javascript",
     "@cucumber/react": "file:../../react/javascript",
-    "@types/jsdom": "^16.2.5",
-=======
-    "@cucumber/query": "file:../../query/javascript",
-    "@cucumber/react": "file:../../react/javascript",
-    "commander": "^7.0.0",
-    "react": "^17.0.1",
-    "react-dom": "^17.0.1",
-    "resolve-pkg": "^2.0.0",
-    "source-map-support": "^0.5.19"
-  },
-  "devDependencies": {
-    "@babel/core": "^7.12.13",
     "@types/jsdom": "^16.2.6",
->>>>>>> a6c5194b
     "@types/mocha": "^8.2.0",
     "@types/node": "^14.14.25",
     "@types/react": "^17.0.1",
@@ -57,24 +43,18 @@
     "eslint-plugin-node": "^11.1.0",
     "eslint-plugin-prettier": "^3.3.1",
     "eslint-plugin-react": "^7.22.0",
-    "gherkin": "^9.0.0",
     "mocha": "^8.2.1",
     "npm-link-shared": "^0.5.6",
     "nyc": "^15.1.0",
     "prettier": "^2.2.1",
-<<<<<<< HEAD
-    "puppeteer": "^6.0.0",
+    "puppeteer": "^7.0.1",
     "react": "^17.0.1",
     "react-dom": "^17.0.1",
     "source-map-support": "^0.5.19",
-    "ts-loader": "^8.0.12",
-=======
-    "puppeteer": "^7.0.1",
     "ts-loader": "^8.0.15",
->>>>>>> a6c5194b
     "ts-node": "^9.1.1",
     "typescript": "^4.1.3",
-    "webpack": "^5.20.2",
+    "webpack": "^4.44.2",
     "webpack-cli": "^4.5.0"
   },
   "bugs": {
