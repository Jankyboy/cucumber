import { messages } from '@cucumber/messages'
import { Wrapper } from '@cucumber/react'
import React from 'react'
import ReactDOM from 'react-dom'
import AllGherkinDocuments from '@cucumber/react/src/components/app/AllGherkinDocuments'

declare global {
  interface Window {
    CUCUMBER_MESSAGES: messages.IEnvelope[]
  }
}

const envelopes = window.CUCUMBER_MESSAGES.map((message: any) =>
  messages.Envelope.fromObject(message)
)

const app = (
<<<<<<< HEAD
  <Wrapper envelopes={envelopes}>
    <AllGherkinDocuments />
=======
  <Wrapper envelopes={envelopes} btoa={window.btoa}>
    <GherkinDocumentList />
>>>>>>> 46046437
  </Wrapper>
)

ReactDOM.render(app, document.getElementById('content'))<|MERGE_RESOLUTION|>--- conflicted
+++ resolved
@@ -15,13 +15,8 @@
 )
 
 const app = (
-<<<<<<< HEAD
-  <Wrapper envelopes={envelopes}>
+  <Wrapper envelopes={envelopes} btoa={window.btoa}>
     <AllGherkinDocuments />
-=======
-  <Wrapper envelopes={envelopes} btoa={window.btoa}>
-    <GherkinDocumentList />
->>>>>>> 46046437
   </Wrapper>
 )
 
