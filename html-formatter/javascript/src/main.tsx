--- conflicted
+++ resolved
@@ -1,14 +1,9 @@
 import { messages } from '@cucumber/messages'
-<<<<<<< HEAD
-import { Wrapper } from '@cucumber/react'
-=======
 import { GherkinDocumentList, QueriesWrapper } from '@cucumber/react'
 import { Query as GherkinQuery } from '@cucumber/gherkin'
 import { Query as CucumberQuery } from '@cucumber/query'
->>>>>>> e0711272
 import React from 'react'
 import ReactDOM from 'react-dom'
-import AllGherkinDocuments from '@cucumber/react/src/components/app/AllGherkinDocuments'
 
 declare global {
   interface Window {
@@ -26,15 +21,9 @@
 }
 
 const app = (
-<<<<<<< HEAD
-  <Wrapper envelopes={envelopes} btoa={window.btoa}>
-    <AllGherkinDocuments />
-  </Wrapper>
-=======
   <QueriesWrapper gherkinQuery={gherkinQuery} cucumberQuery={cucumberQuery}>
     <GherkinDocumentList />
   </QueriesWrapper>
->>>>>>> e0711272
 )
 
 ReactDOM.render(app, document.getElementById('content'))