--- conflicted
+++ resolved
@@ -54,25 +54,14 @@
   <body>
     <div id="content">
 `)
-<<<<<<< HEAD
       this.push(
         renderToString(
-          <Wrapper envelopes={this.envelopes}>
+          <Wrapper envelopes={this.envelopes} btoa={nodejsBtoa}>
             <AllGherkinDocuments />
           </Wrapper>
         )
       )
       this.push(`
-=======
-            this.push(
-              renderToString(
-                <Wrapper envelopes={this.envelopes} btoa={nodejsBtoa}>
-                  <GherkinDocumentList />
-                </Wrapper>
-              )
-            )
-            this.push(`
->>>>>>> 46046437
     </div>
     <script>
       window.CUCUMBER_MESSAGES = ${JSON.stringify(this.envelopes)}
