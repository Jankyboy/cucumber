--- conflicted
+++ resolved
@@ -24,14 +24,9 @@
     "eslint-config-prettier": "^6.10.1",
     "eslint-plugin-node": "^11.1.0",
     "eslint-plugin-prettier": "^3.1.2",
-<<<<<<< HEAD
-    "eslint-plugin-react": "^7.18.3",
-    "prettier": "^1.19.1",
-=======
     "eslint-plugin-react": "^7.19.0",
     "fake-cucumber": "^3.0.2",
     "prettier": "^2.0.2",
->>>>>>> e096f646
     "stream-buffers": "^3.0.2",
     "typescript": "^3.8.3"
   },
