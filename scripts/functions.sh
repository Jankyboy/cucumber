--- conflicted
+++ resolved
@@ -34,11 +34,6 @@
 
 function docker_image() {
   dockerfile=$1
-<<<<<<< HEAD
-  tag=$(cat ${dockerfile} | md5sum | cut -d ' ' -f 1)
-  echo "cucumber/cucumber-build:${tag}"
-=======
-  image_name=$(basename ${dockerfile} | cut -d '.' -f 2)
 
   if hash md5sum 2>/dev/null; then
     tag=$(cat ${dockerfile} | md5sum | cut -d ' ' -f 1)
@@ -46,8 +41,7 @@
     tag=$(cat ${dockerfile} | md5 -r | cut -d ' ' -f 1)
   fi
 
-  echo "cucumber/${image_name}:${tag}"
->>>>>>> e01e40fa
+  echo "cucumber/cucumber-build:${tag}"
 }
 
 function docker_build() {
