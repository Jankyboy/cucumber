--- conflicted
+++ resolved
@@ -2,13 +2,8 @@
 const assert = require('assert')
 const { CucumberExpression, ParameterTypeRegistry } = require('../src/index')
 
-<<<<<<< HEAD
 describe('CucumberExpression', () => {
-  it("documents match arguments", () => {
-=======
-describe(CucumberExpression.name, () => {
   it('documents match arguments', () => {
->>>>>>> 24004c36
     const parameterTypeRegistry = new ParameterTypeRegistry()
 
     /// [capture-match-arguments]
