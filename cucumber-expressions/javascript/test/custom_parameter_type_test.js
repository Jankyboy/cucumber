/* eslint-env mocha */
'use strict'

const assert = require('assert')
const assertThrows = require('./assert_throws')
const CucumberExpression = require('../src/cucumber_expression')
const RegularExpression = require('../src/regular_expression')
const ParameterTypeRegistry = require('../src/parameter_type_registry')
const ParameterType = require('../src/parameter_type')

class Color {
  /// [color-constructor]
  constructor(name) {
    this.name = name
  }
  /// [color-constructor]
}

describe('Custom parameter type', () => {
  let parameterTypeRegistry

  beforeEach(() => {
    parameterTypeRegistry = new ParameterTypeRegistry()
    /// [add-color-parameter-type]
<<<<<<< HEAD
    parameterTypeRegistry.defineParameterType(new ParameterType(
      'color',
      Color,
      /red|blue|yellow/,
      false,
      s => new Color(s)
    ))
    /// [add-color-parameter-type]
  })

  describe('CucumberExpression', () => {
    it("matches parameters with custom parameter type", () => {
      const expression = new CucumberExpression("I have a {color} ball", [], parameterTypeRegistry)
      const transformedValue = expression.match("I have a red ball")[0].transformedValue
      assert.equal(transformedValue.name, "red")
=======
    parameterTypeRegistry.defineParameterType(
      new ParameterType('color', Color, /red|blue|yellow/, s => new Color(s))
    )
    /// [add-color-parameter-type]
  })

  describe(CucumberExpression.name, () => {
    it('matches parameters with custom parameter type', () => {
      const expression = new CucumberExpression(
        'I have a {color} ball',
        [],
        parameterTypeRegistry
      )
      const transformedValue = expression.match('I have a red ball')[0]
        .transformedValue
      assert.equal(transformedValue.name, 'red')
>>>>>>> 24004c36
    })

    it('matches parameters with custom parameter type using optional capture group', () => {
      parameterTypeRegistry = new ParameterTypeRegistry()
<<<<<<< HEAD
      parameterTypeRegistry.defineParameterType(new ParameterType(
        'color',
        Color,
        [/red|blue|yellow/, /(?:dark|light) (?:red|blue|yellow)/],
        false,
        s => new Color(s)
      ))
      const expression = new CucumberExpression("I have a {color} ball", [], parameterTypeRegistry)
      const transformedValue = expression.match("I have a dark red ball")[0].transformedValue
      assert.equal(transformedValue.name, "dark red")
=======
      parameterTypeRegistry.defineParameterType(
        new ParameterType(
          'color',
          Color,
          [/red|blue|yellow/, /(?:dark|light) (?:red|blue|yellow)/],
          s => new Color(s)
        )
      )
      const expression = new CucumberExpression(
        'I have a {color} ball',
        [],
        parameterTypeRegistry
      )
      const transformedValue = expression.match('I have a dark red ball')[0]
        .transformedValue
      assert.equal(transformedValue.name, 'dark red')
>>>>>>> 24004c36
    })

    it('matches parameters with custom parameter type without constructor function and transform', () => {
      parameterTypeRegistry = new ParameterTypeRegistry()
<<<<<<< HEAD
      parameterTypeRegistry.defineParameterType(new ParameterType(
        'color',
        null,
        /red|blue|yellow/,
        false,
        null
      ))
      const expression = new CucumberExpression("I have a {color} ball", [], parameterTypeRegistry)
      const transformedValue = expression.match("I have a red ball")[0].transformedValue
      assert.equal(transformedValue, "red")
=======
      parameterTypeRegistry.defineParameterType(
        new ParameterType('color', null, /red|blue|yellow/, null)
      )
      const expression = new CucumberExpression(
        'I have a {color} ball',
        [],
        parameterTypeRegistry
      )
      const transformedValue = expression.match('I have a red ball')[0]
        .transformedValue
      assert.equal(transformedValue, 'red')
>>>>>>> 24004c36
    })

    it('matches parameters with explicit type', () => {
      const expression = new CucumberExpression(
        'I have a {color} ball',
        [Color],
        parameterTypeRegistry
      )
      const transformedValue = expression.match('I have a red ball')[0]
        .transformedValue
      assert.equal(transformedValue.name, 'red')
    })

<<<<<<< HEAD
    it("defers transformation until queried from argument", () => {
      parameterTypeRegistry.defineParameterType(new ParameterType(
        'throwing',
        () => null,
        /bad/,
        false,
        s => { throw new Error(`Can't transform [${s}]`) }
      ))

      const expression = new CucumberExpression("I have a {throwing} parameter", [], parameterTypeRegistry)
      const args = expression.match("I have a bad parameter")
      assertThrows(() => args[0].transformedValue, "Can't transform [bad]")
    })

    describe("conflicting parameter type", () => {
      it("is detected for type name", () => {
        assertThrows(() => parameterTypeRegistry.defineParameterType(new ParameterType(
          'color',
          String,
          /.*/,
          false,
          s => s
        )), "There is already a parameter with type name color")
      })

      it("is not detected for constructor", () => {
        parameterTypeRegistry.defineParameterType(new ParameterType(
          'color2',
          Color,
          /.*/,
          false,
          s => new Color(s)
        ))
      })

      it("is not detected for regexp", () => {
        parameterTypeRegistry.defineParameterType(new ParameterType(
          'color2',
          String,
          /red|blue|yellow/,
          false,
          s => s
        ))
=======
    it('defers transformation until queried from argument', () => {
      parameterTypeRegistry.defineParameterType(
        new ParameterType('throwing', () => null, /bad/, s => {
          throw new Error(`Can't transform [${s}]`)
        })
      )

      const expression = new CucumberExpression(
        'I have a {throwing} parameter',
        [],
        parameterTypeRegistry
      )
      const args = expression.match('I have a bad parameter')
      assertThrows(() => args[0].transformedValue, "Can't transform [bad]")
    })

    describe('conflicting parameter type', () => {
      it('is detected for type name', () => {
        assertThrows(
          () =>
            parameterTypeRegistry.defineParameterType(
              new ParameterType('color', String, /.*/, s => s)
            ),
          'There is already a parameter with type name color'
        )
      })

      it('is detected for constructor', () => {
        assertThrows(
          () =>
            parameterTypeRegistry.defineParameterType(
              new ParameterType('color2', Color, /.*/, s => new Color(s))
            ),
          'There is already a parameter with constructor Color'
        )
      })

      it('is detected for regexp', () => {
        assertThrows(
          () =>
            parameterTypeRegistry.defineParameterType(
              new ParameterType('color2', String, /red|blue|yellow/, s => s)
            ),
          'There is already a parameter with regexp red|blue|yellow'
        )
>>>>>>> 24004c36
      })

      it('is not detected when constructor function is anonymous', () => {
        parameterTypeRegistry = new ParameterTypeRegistry()
<<<<<<< HEAD
        parameterTypeRegistry.defineParameterType(new ParameterType(
          'foo',
          () => null,
          /foo/,
          false,
          s => s
        ))
        parameterTypeRegistry.defineParameterType(new ParameterType(
          'bar',
          () => null,
          /bar/,
          false,
          s => s
        ))
=======
        parameterTypeRegistry.defineParameterType(
          new ParameterType('foo', () => null, /foo/, s => s)
        )
        parameterTypeRegistry.defineParameterType(
          new ParameterType('bar', () => null, /bar/, s => s)
        )
>>>>>>> 24004c36
      })

      it('is not detected when constructor function is null', () => {
        parameterTypeRegistry = new ParameterTypeRegistry()
<<<<<<< HEAD
        parameterTypeRegistry.defineParameterType(new ParameterType(
          'foo',
          null,
          /foo/,
          false,
          s => s
        ))
        parameterTypeRegistry.defineParameterType(new ParameterType(
          'bar',
          null,
          /bar/,
          false,
          s => s
        ))
=======
        parameterTypeRegistry.defineParameterType(
          new ParameterType('foo', null, /foo/, s => s)
        )
        parameterTypeRegistry.defineParameterType(
          new ParameterType('bar', null, /bar/, s => s)
        )
>>>>>>> 24004c36
      })
    })

    // JavaScript-specific
    it('matches untyped parameters with explicit type name', () => {
      const expression = new CucumberExpression(
        'I have a {color} ball',
        ['color'],
        parameterTypeRegistry
      )
      const transformedValue = expression.match('I have a red ball')[0]
        .transformedValue
      assert.equal(transformedValue.name, 'red')
    })

    // JavaScript-specific
    it('creates arguments using async transform', async () => {
      parameterTypeRegistry = new ParameterTypeRegistry()
      /// [add-async-parameter-type]
<<<<<<< HEAD
      parameterTypeRegistry.defineParameterType(new ParameterType(
        'asyncColor',
        Color,
        /red|blue|yellow/,
        false,
        async s => new Color(s)
      ))
=======
      parameterTypeRegistry.defineParameterType(
        new ParameterType(
          'asyncColor',
          Color,
          /red|blue|yellow/,
          async s => new Color(s)
        )
      )
>>>>>>> 24004c36
      /// [add-async-parameter-type]

      const expression = new CucumberExpression(
        'I have a {asyncColor} ball',
        ['asyncColor'],
        parameterTypeRegistry
      )
      const args = await expression.match('I have a red ball')
      const transformedValue = await args[0].transformedValue
      assert.equal(transformedValue.name, 'red')
    })
  })

<<<<<<< HEAD
  describe('RegularExpression', () => {
    it("matches parameters with explicit constructor", () => {
      const expression = new RegularExpression(/I have a (red|blue|yellow) ball/, [Color], parameterTypeRegistry)
      const transformedValue = expression.match("I have a red ball")[0].transformedValue
      assert.equal(transformedValue.name, "red")
=======
  describe(RegularExpression.name, () => {
    it('matches parameters with explicit constructor', () => {
      const expression = new RegularExpression(
        /I have a (red|blue|yellow) ball/,
        [Color],
        parameterTypeRegistry
      )
      const transformedValue = expression.match('I have a red ball')[0]
        .transformedValue
      assert.equal(transformedValue.name, 'red')
>>>>>>> 24004c36
    })

    it('matches parameters without explicit constructor', () => {
      const expression = new RegularExpression(
        /I have a (red|blue|yellow) ball/,
        [],
        parameterTypeRegistry
      )
      const transformedValue = expression.match('I have a red ball')[0]
        .transformedValue
      assert.equal(transformedValue.name, 'red')
    })

    it("matches parameters with explicit type that isn't registered", () => {
      const expression = new RegularExpression(
        /I have a (red|blue|yellow) ball/,
        [Color],
        new ParameterTypeRegistry()
      )
      const transformedValue = expression.match('I have a red ball')[0]
        .transformedValue
      assert.equal(transformedValue.name, 'red')
    })

    // JavaScript-specific (specifying type as string)
    it('matches parameters without explicit type name', () => {
      const expression = new RegularExpression(
        /I have a (red|blue|yellow) ball/,
        ['color'],
        parameterTypeRegistry
      )
      const transformedValue = expression.match('I have a red ball')[0]
        .transformedValue
      assert.equal(transformedValue.name, 'red')
    })
  })
})<|MERGE_RESOLUTION|>--- conflicted
+++ resolved
@@ -22,30 +22,19 @@
   beforeEach(() => {
     parameterTypeRegistry = new ParameterTypeRegistry()
     /// [add-color-parameter-type]
-<<<<<<< HEAD
-    parameterTypeRegistry.defineParameterType(new ParameterType(
-      'color',
-      Color,
-      /red|blue|yellow/,
-      false,
-      s => new Color(s)
-    ))
-    /// [add-color-parameter-type]
-  })
-
-  describe('CucumberExpression', () => {
-    it("matches parameters with custom parameter type", () => {
-      const expression = new CucumberExpression("I have a {color} ball", [], parameterTypeRegistry)
-      const transformedValue = expression.match("I have a red ball")[0].transformedValue
-      assert.equal(transformedValue.name, "red")
-=======
     parameterTypeRegistry.defineParameterType(
-      new ParameterType('color', Color, /red|blue|yellow/, s => new Color(s))
+      new ParameterType(
+        'color',
+        Color,
+        /red|blue|yellow/,
+        false,
+        s => new Color(s)
+      )
     )
     /// [add-color-parameter-type]
   })
 
-  describe(CucumberExpression.name, () => {
+  describe('CucumberExpression', () => {
     it('matches parameters with custom parameter type', () => {
       const expression = new CucumberExpression(
         'I have a {color} ball',
@@ -55,28 +44,16 @@
       const transformedValue = expression.match('I have a red ball')[0]
         .transformedValue
       assert.equal(transformedValue.name, 'red')
->>>>>>> 24004c36
     })
 
     it('matches parameters with custom parameter type using optional capture group', () => {
       parameterTypeRegistry = new ParameterTypeRegistry()
-<<<<<<< HEAD
-      parameterTypeRegistry.defineParameterType(new ParameterType(
-        'color',
-        Color,
-        [/red|blue|yellow/, /(?:dark|light) (?:red|blue|yellow)/],
-        false,
-        s => new Color(s)
-      ))
-      const expression = new CucumberExpression("I have a {color} ball", [], parameterTypeRegistry)
-      const transformedValue = expression.match("I have a dark red ball")[0].transformedValue
-      assert.equal(transformedValue.name, "dark red")
-=======
       parameterTypeRegistry.defineParameterType(
         new ParameterType(
           'color',
           Color,
           [/red|blue|yellow/, /(?:dark|light) (?:red|blue|yellow)/],
+          false,
           s => new Color(s)
         )
       )
@@ -88,25 +65,12 @@
       const transformedValue = expression.match('I have a dark red ball')[0]
         .transformedValue
       assert.equal(transformedValue.name, 'dark red')
->>>>>>> 24004c36
     })
 
     it('matches parameters with custom parameter type without constructor function and transform', () => {
       parameterTypeRegistry = new ParameterTypeRegistry()
-<<<<<<< HEAD
-      parameterTypeRegistry.defineParameterType(new ParameterType(
-        'color',
-        null,
-        /red|blue|yellow/,
-        false,
-        null
-      ))
-      const expression = new CucumberExpression("I have a {color} ball", [], parameterTypeRegistry)
-      const transformedValue = expression.match("I have a red ball")[0].transformedValue
-      assert.equal(transformedValue, "red")
-=======
-      parameterTypeRegistry.defineParameterType(
-        new ParameterType('color', null, /red|blue|yellow/, null)
+      parameterTypeRegistry.defineParameterType(
+        new ParameterType('color', null, /red|blue|yellow/, false, null)
       )
       const expression = new CucumberExpression(
         'I have a {color} ball',
@@ -116,7 +80,6 @@
       const transformedValue = expression.match('I have a red ball')[0]
         .transformedValue
       assert.equal(transformedValue, 'red')
->>>>>>> 24004c36
     })
 
     it('matches parameters with explicit type', () => {
@@ -130,54 +93,9 @@
       assert.equal(transformedValue.name, 'red')
     })
 
-<<<<<<< HEAD
-    it("defers transformation until queried from argument", () => {
-      parameterTypeRegistry.defineParameterType(new ParameterType(
-        'throwing',
-        () => null,
-        /bad/,
-        false,
-        s => { throw new Error(`Can't transform [${s}]`) }
-      ))
-
-      const expression = new CucumberExpression("I have a {throwing} parameter", [], parameterTypeRegistry)
-      const args = expression.match("I have a bad parameter")
-      assertThrows(() => args[0].transformedValue, "Can't transform [bad]")
-    })
-
-    describe("conflicting parameter type", () => {
-      it("is detected for type name", () => {
-        assertThrows(() => parameterTypeRegistry.defineParameterType(new ParameterType(
-          'color',
-          String,
-          /.*/,
-          false,
-          s => s
-        )), "There is already a parameter with type name color")
-      })
-
-      it("is not detected for constructor", () => {
-        parameterTypeRegistry.defineParameterType(new ParameterType(
-          'color2',
-          Color,
-          /.*/,
-          false,
-          s => new Color(s)
-        ))
-      })
-
-      it("is not detected for regexp", () => {
-        parameterTypeRegistry.defineParameterType(new ParameterType(
-          'color2',
-          String,
-          /red|blue|yellow/,
-          false,
-          s => s
-        ))
-=======
     it('defers transformation until queried from argument', () => {
       parameterTypeRegistry.defineParameterType(
-        new ParameterType('throwing', () => null, /bad/, s => {
+        new ParameterType('throwing', () => null, /bad/, false, s => {
           throw new Error(`Can't transform [${s}]`)
         })
       )
@@ -196,85 +114,42 @@
         assertThrows(
           () =>
             parameterTypeRegistry.defineParameterType(
-              new ParameterType('color', String, /.*/, s => s)
+              new ParameterType('color', String, /.*/, false, s => s)
             ),
           'There is already a parameter with type name color'
         )
       })
 
-      it('is detected for constructor', () => {
-        assertThrows(
-          () =>
-            parameterTypeRegistry.defineParameterType(
-              new ParameterType('color2', Color, /.*/, s => new Color(s))
-            ),
-          'There is already a parameter with constructor Color'
-        )
-      })
-
-      it('is detected for regexp', () => {
-        assertThrows(
-          () =>
-            parameterTypeRegistry.defineParameterType(
-              new ParameterType('color2', String, /red|blue|yellow/, s => s)
-            ),
-          'There is already a parameter with regexp red|blue|yellow'
-        )
->>>>>>> 24004c36
+      it('is not detected for constructor', () => {
+        parameterTypeRegistry.defineParameterType(
+          new ParameterType('color2', Color, /.*/, false, s => new Color(s))
+        )
+      })
+
+      it('is not detected for regexp', () => {
+        parameterTypeRegistry.defineParameterType(
+          new ParameterType('color2', String, /red|blue|yellow/, false, s => s)
+        )
       })
 
       it('is not detected when constructor function is anonymous', () => {
         parameterTypeRegistry = new ParameterTypeRegistry()
-<<<<<<< HEAD
-        parameterTypeRegistry.defineParameterType(new ParameterType(
-          'foo',
-          () => null,
-          /foo/,
-          false,
-          s => s
-        ))
-        parameterTypeRegistry.defineParameterType(new ParameterType(
-          'bar',
-          () => null,
-          /bar/,
-          false,
-          s => s
-        ))
-=======
-        parameterTypeRegistry.defineParameterType(
-          new ParameterType('foo', () => null, /foo/, s => s)
-        )
-        parameterTypeRegistry.defineParameterType(
-          new ParameterType('bar', () => null, /bar/, s => s)
-        )
->>>>>>> 24004c36
+        parameterTypeRegistry.defineParameterType(
+          new ParameterType('foo', () => null, /foo/, false, s => s)
+        )
+        parameterTypeRegistry.defineParameterType(
+          new ParameterType('bar', () => null, /bar/, false, s => s)
+        )
       })
 
       it('is not detected when constructor function is null', () => {
         parameterTypeRegistry = new ParameterTypeRegistry()
-<<<<<<< HEAD
-        parameterTypeRegistry.defineParameterType(new ParameterType(
-          'foo',
-          null,
-          /foo/,
-          false,
-          s => s
-        ))
-        parameterTypeRegistry.defineParameterType(new ParameterType(
-          'bar',
-          null,
-          /bar/,
-          false,
-          s => s
-        ))
-=======
-        parameterTypeRegistry.defineParameterType(
-          new ParameterType('foo', null, /foo/, s => s)
-        )
-        parameterTypeRegistry.defineParameterType(
-          new ParameterType('bar', null, /bar/, s => s)
-        )
->>>>>>> 24004c36
+        parameterTypeRegistry.defineParameterType(
+          new ParameterType('foo', null, /foo/, false, s => s)
+        )
+        parameterTypeRegistry.defineParameterType(
+          new ParameterType('bar', null, /bar/, false, s => s)
+        )
       })
     })
 
@@ -294,24 +169,15 @@
     it('creates arguments using async transform', async () => {
       parameterTypeRegistry = new ParameterTypeRegistry()
       /// [add-async-parameter-type]
-<<<<<<< HEAD
-      parameterTypeRegistry.defineParameterType(new ParameterType(
-        'asyncColor',
-        Color,
-        /red|blue|yellow/,
-        false,
-        async s => new Color(s)
-      ))
-=======
       parameterTypeRegistry.defineParameterType(
         new ParameterType(
           'asyncColor',
           Color,
           /red|blue|yellow/,
+          false,
           async s => new Color(s)
         )
       )
->>>>>>> 24004c36
       /// [add-async-parameter-type]
 
       const expression = new CucumberExpression(
@@ -325,14 +191,7 @@
     })
   })
 
-<<<<<<< HEAD
   describe('RegularExpression', () => {
-    it("matches parameters with explicit constructor", () => {
-      const expression = new RegularExpression(/I have a (red|blue|yellow) ball/, [Color], parameterTypeRegistry)
-      const transformedValue = expression.match("I have a red ball")[0].transformedValue
-      assert.equal(transformedValue.name, "red")
-=======
-  describe(RegularExpression.name, () => {
     it('matches parameters with explicit constructor', () => {
       const expression = new RegularExpression(
         /I have a (red|blue|yellow) ball/,
@@ -342,7 +201,6 @@
       const transformedValue = expression.match('I have a red ball')[0]
         .transformedValue
       assert.equal(transformedValue.name, 'red')
->>>>>>> 24004c36
     })
 
     it('matches parameters without explicit constructor', () => {
