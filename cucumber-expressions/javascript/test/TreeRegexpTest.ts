import assert from 'assert'
import TreeRegexp from '../src/TreeRegexp'

describe('TreeRegexp', () => {
  it('exposes group source', () => {
    const tr = new TreeRegexp(/(a(?:b)?)(c)/)
    assert.deepStrictEqual(tr.groupBuilder.children.map(gb => gb.source), [
      'a(?:b)?',
      'c',
    ])
  })

  it('builds tree', () => {
    const tr = new TreeRegexp(/(a(?:b)?)(c)/)
    const group = tr.match('ac')
    assert.strictEqual(group.value, 'ac')
    assert.strictEqual(group.children[0].value, 'a')
    assert.deepStrictEqual(group.children[0].children, [])
    assert.strictEqual(group.children[1].value, 'c')
  })

<<<<<<< HEAD
  it("ignores `?:` as a non-capturing group", () => {
    const tr = new TreeRegexp(/a(?:b)(c)/);
    const group = tr.match("abc");
    assert.strictEqual(group.value, "abc");
    assert.strictEqual(group.children.length, 1);
  });

  it("ignores `?!` as a non-capturing group", () => {
    const tr = new TreeRegexp(/a(?!b)(.+)/);
    const group = tr.match("aBc");
    assert.strictEqual(group.value, "aBc");
    assert.strictEqual(group.children.length, 1);
  });
=======
  it('ignores non-capturing groups', () => {
    const tr = new TreeRegexp(/(a(?:b)?)(c)/)
    const group = tr.match('ac')
    assert.strictEqual(group.value, 'ac')
    assert.strictEqual(group.children[0].value, 'a')
    assert.deepStrictEqual(group.children[0].children, [])
    assert.strictEqual(group.children[1].value, 'c')
  })
>>>>>>> 57b8f317

  it('matches optional group', () => {
    const tr = new TreeRegexp(/^Something( with an optional argument)?/)
    const group = tr.match('Something')
    assert.strictEqual(group.children[0].value, null)
  })

  it('matches nested groups', () => {
    const tr = new TreeRegexp(
      /^A (\d+) thick line from ((\d+),\s*(\d+),\s*(\d+)) to ((\d+),\s*(\d+),\s*(\d+))/
    )
    const group = tr.match('A 5 thick line from 10,20,30 to 40,50,60')

    assert.strictEqual(group.children[0].value, '5')
    assert.strictEqual(group.children[1].value, '10,20,30')
    assert.strictEqual(group.children[1].children[0].value, '10')
    assert.strictEqual(group.children[1].children[1].value, '20')
    assert.strictEqual(group.children[1].children[2].value, '30')
    assert.strictEqual(group.children[2].value, '40,50,60')
    assert.strictEqual(group.children[2].children[0].value, '40')
    assert.strictEqual(group.children[2].children[1].value, '50')
    assert.strictEqual(group.children[2].children[2].value, '60')
  })

  it('detects multiple non capturing groups', () => {
    const tr = new TreeRegexp(/(?:a)(:b)(\?c)(d)/)
    const group = tr.match('a:b?cd')
    assert.strictEqual(group.children.length, 3)
  })

  it('works with escaped backslash', () => {
    const tr = new TreeRegexp(/foo\\(bar|baz)/)
    const group = tr.match('foo\\bar')
    assert.strictEqual(group.children.length, 1)
  })

  it('works with escaped slash', () => {
    const tr = new TreeRegexp(/^I go to '\/(.+)'$/)
    const group = tr.match("I go to '/hello'")
    assert.strictEqual(group.children.length, 1)
  })

  it('works with digit and word', () => {
    const tr = new TreeRegexp(/^(\d) (\w+)$/)
    const group = tr.match('2 you')
    assert.strictEqual(group.children.length, 2)
  })

  it('captures non capturing groups with capturing groups inside', () => {
    const tr = new TreeRegexp('the stdout(?: from "(.*?)")?')
    const group = tr.match('the stdout')
    assert.strictEqual(group.value, 'the stdout')
    assert.strictEqual(group.children[0].value, null)
    assert.strictEqual(group.children.length, 1)
  })

  it('works with flags', () => {
    const tr = new TreeRegexp(/HELLO/i)
    const group = tr.match('hello')
    assert.strictEqual(group.value, 'hello')
  })

  it('does not consider parenthesis in character class as group', () => {
    const tr = new TreeRegexp(/^drawings: ([A-Z, ()]+)$/)
    const group = tr.match('drawings: ONE(TWO)')
    assert.strictEqual(group.value, 'drawings: ONE(TWO)')
    assert.strictEqual(group.children.length, 1)
    assert.strictEqual(group.children[0].value, 'ONE(TWO)')
  })
})<|MERGE_RESOLUTION|>--- conflicted
+++ resolved
@@ -19,7 +19,6 @@
     assert.strictEqual(group.children[1].value, 'c')
   })
 
-<<<<<<< HEAD
   it("ignores `?:` as a non-capturing group", () => {
     const tr = new TreeRegexp(/a(?:b)(c)/);
     const group = tr.match("abc");
@@ -33,16 +32,6 @@
     assert.strictEqual(group.value, "aBc");
     assert.strictEqual(group.children.length, 1);
   });
-=======
-  it('ignores non-capturing groups', () => {
-    const tr = new TreeRegexp(/(a(?:b)?)(c)/)
-    const group = tr.match('ac')
-    assert.strictEqual(group.value, 'ac')
-    assert.strictEqual(group.children[0].value, 'a')
-    assert.deepStrictEqual(group.children[0].children, [])
-    assert.strictEqual(group.children[1].value, 'c')
-  })
->>>>>>> 57b8f317
 
   it('matches optional group', () => {
     const tr = new TreeRegexp(/^Something( with an optional argument)?/)
