--- conflicted
+++ resolved
@@ -35,21 +35,12 @@
         } else {
           gb.moveChildrenTo(stack[stack.length - 1])
         }
-<<<<<<< HEAD
         nonCapturingMaybe = false;
       } else if (c === "?" && last === "(") {
         nonCapturingMaybe = true;
       } else if ((c === ":" || c === "!") && nonCapturingMaybe) {
         stack[stack.length - 1].setNonCapturing();
         nonCapturingMaybe = false;
-=======
-        nonCapturingMaybe = false
-      } else if (c === '?' && last === '(') {
-        nonCapturingMaybe = true
-      } else if (c === ':' && nonCapturingMaybe) {
-        stack[stack.length - 1].setNonCapturing()
-        nonCapturingMaybe = false
->>>>>>> 57b8f317
       }
       escaping = c === '\\' && !escaping
       last = c
