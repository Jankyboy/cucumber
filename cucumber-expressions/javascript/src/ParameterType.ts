--- conflicted
+++ resolved
@@ -77,14 +77,7 @@
   regexps: readonly StringOrRegexp[] | StringOrRegexp
 ): string[] {
   const array = Array.isArray(regexps) ? regexps : [regexps]
-<<<<<<< HEAD
-  // @ts-ignore this is actually correct
-  return array.map((r: RegExp | string) =>
-    r instanceof RegExp ? regexpSource(r) : r
-  )
-=======
   return array.map((r) => (r instanceof RegExp ? regexpSource(r) : r))
->>>>>>> e1ae4fd6
 }
 
 function regexpSource(regexp: RegExp): string {
