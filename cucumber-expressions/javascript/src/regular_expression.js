const buildArguments = require('./build_arguments')

class RegularExpression {
  constructor(regexp, types, parameterTypeRegistry) {
    this._regexp = regexp
    this._types = types
    this._parameterTypeRegistry = parameterTypeRegistry
  }

  match(text) {
    const parameterTypes = []

    const CAPTURE_GROUP_PATTERN = /\(([^(]+)\)/g

    let typeIndex = 0
    let match
    while ((match = CAPTURE_GROUP_PATTERN.exec(this._regexp.source)) !== null) {
      const parameterTypeRegexp = match[1]
      const type = this._types.length <= typeIndex ? null : this._types[typeIndex++]

      let parameterType
      if (type) {
        parameterType = this._parameterTypeRegistry.lookupByType(type)
      }
      if (!parameterType) {
<<<<<<< HEAD
        parameterType = this._parameterTypeRegistry.lookupByRegexp(parameterTypeRegexp, this._regexp, text)
=======
        parameterType = parameterTypeRegistry.lookupByRegexp(
          captureGroupPattern
        )
>>>>>>> 24004c36
      }
      if (!parameterType) {
        parameterType = this._parameterTypeRegistry.createAnonymousLookup(s => s)
      }
      parameterTypes.push(parameterType)
    }

    return buildArguments(this._regexp, text, parameterTypes)
  }

  getSource() {
    return this._regexp.toString()
  }
}

module.exports = RegularExpression<|MERGE_RESOLUTION|>--- conflicted
+++ resolved
@@ -16,23 +16,25 @@
     let match
     while ((match = CAPTURE_GROUP_PATTERN.exec(this._regexp.source)) !== null) {
       const parameterTypeRegexp = match[1]
-      const type = this._types.length <= typeIndex ? null : this._types[typeIndex++]
+      const type = this._types.length <= typeIndex
+        ? null
+        : this._types[typeIndex++]
 
       let parameterType
       if (type) {
         parameterType = this._parameterTypeRegistry.lookupByType(type)
       }
       if (!parameterType) {
-<<<<<<< HEAD
-        parameterType = this._parameterTypeRegistry.lookupByRegexp(parameterTypeRegexp, this._regexp, text)
-=======
-        parameterType = parameterTypeRegistry.lookupByRegexp(
-          captureGroupPattern
+        parameterType = this._parameterTypeRegistry.lookupByRegexp(
+          parameterTypeRegexp,
+          this._regexp,
+          text
         )
->>>>>>> 24004c36
       }
       if (!parameterType) {
-        parameterType = this._parameterTypeRegistry.createAnonymousLookup(s => s)
+        parameterType = this._parameterTypeRegistry.createAnonymousLookup(
+          s => s
+        )
       }
       parameterTypes.push(parameterType)
     }
