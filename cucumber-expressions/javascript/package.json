--- conflicted
+++ resolved
@@ -33,16 +33,12 @@
     "@types/node": "^11.13.9",
     "mocha": "^6.1.2",
     "nyc": "^14.1.0",
-<<<<<<< HEAD
-    "prettier": "^1.13.2"
-=======
     "prettier": "^1.17.0",
     "ts-node": "^8.1.0",
     "tslint": "^5.16.0",
     "tslint-config-prettier": "^1.18.0",
     "tslint-plugin-prettier": "^2.0.1",
     "typescript": "^3.4.5"
->>>>>>> 63f53386
   },
   "files": [
     "*"
