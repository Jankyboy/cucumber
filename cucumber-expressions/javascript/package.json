{
  "name": "@cucumber/cucumber-expressions",
  "version": "12.1.1",
  "description": "Cucumber Expressions - a simpler alternative to Regular Expressions",
  "main": "dist/src/index.js",
  "types": "dist/src/index.d.ts",
  "scripts": {
    "test": "mocha",
    "prepublishOnly": "tsc --build tsconfig.build.json"
  },
  "repository": {
    "type": "git",
    "url": "git://github.com/cucumber/cucumber-expressions-javascript.git"
  },
  "keywords": [
    "cucumber",
    "steps",
    "regexp",
    "regex"
  ],
  "author": "Cucumber Limited <cukes@googlegroups.com>",
  "license": "MIT",
  "bugs": {
    "url": "https://github.com/cucumber/cucumber-expressions-javascript/issues"
  },
  "homepage": "https://github.com/cucumber/cucumber-expressions-javascript#readme",
  "devDependencies": {
<<<<<<< HEAD
    "@types/js-yaml": "^4.0.1",
    "@types/mocha": "^8.2.2",
    "@types/node": "^15.0.2",
    "js-yaml": "^4.1.0",
    "mocha": "^8.4.0",
    "ts-node": "^9.1.1",
    "typescript": "^4.2.4"
=======
    "@types/js-yaml": "4.0.1",
    "@types/mocha": "8.2.2",
    "@types/node": "15.0.3",
    "js-yaml": "4.1.0",
    "mocha": "8.4.0",
    "ts-node": "9.1.1",
    "typescript": "4.2.4"
>>>>>>> d6e5e911
  },
  "dependencies": {
    "becke-ch--regex--s0-0-v1--base--pl--lib": "1.4.0"
  },
  "directories": {
    "test": "test"
  }
}<|MERGE_RESOLUTION|>--- conflicted
+++ resolved
@@ -25,15 +25,6 @@
   },
   "homepage": "https://github.com/cucumber/cucumber-expressions-javascript#readme",
   "devDependencies": {
-<<<<<<< HEAD
-    "@types/js-yaml": "^4.0.1",
-    "@types/mocha": "^8.2.2",
-    "@types/node": "^15.0.2",
-    "js-yaml": "^4.1.0",
-    "mocha": "^8.4.0",
-    "ts-node": "^9.1.1",
-    "typescript": "^4.2.4"
-=======
     "@types/js-yaml": "4.0.1",
     "@types/mocha": "8.2.2",
     "@types/node": "15.0.3",
@@ -41,7 +32,6 @@
     "mocha": "8.4.0",
     "ts-node": "9.1.1",
     "typescript": "4.2.4"
->>>>>>> d6e5e911
   },
   "dependencies": {
     "becke-ch--regex--s0-0-v1--base--pl--lib": "1.4.0"
