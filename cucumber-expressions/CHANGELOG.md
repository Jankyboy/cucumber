--- conflicted
+++ resolved
@@ -10,12 +10,8 @@
 ### Fixed
 
 * Fix captured empty strings being undefined
-<<<<<<< HEAD
-  ([#754](https://github.com/cucumber/cucumber/pull/754)
-=======
   ([#746](https://github.com/cucumber/cucumber/issues/746)
    [#754](https://github.com/cucumber/cucumber/pull/754)
->>>>>>> 8b5d4769
    [davidjgoss])
 
 ## [8.0.1] - 2019-10-07
