--- conflicted
+++ resolved
@@ -29,33 +29,18 @@
           type = types.length <= type_index ? nil : types[type_index]
           type_index += 1
 
-<<<<<<< HEAD
           parameter = nil
-          if (type)
+          if type
             parameter = parameter_registry.lookup_by_type(type)
           end
-          if (parameter.nil? && type_name)
+          if parameter.nil? && type_name
             parameter = parameter_registry.lookup_by_type_name(type_name, false)
           end
-          if (parameter.nil?)
+          if parameter.nil?
             parameter = parameter_registry.lookup_by_type_name(parameter_name, true)
           end
-          if (parameter.nil?)
+          if parameter.nil?
             parameter = parameter_registry.create_anonymous_lookup(lambda {|s| s})
-=======
-          transform = nil
-          if type
-            transform = transform_lookup.lookup_by_type(type)
-          end
-          if transform.nil? && type_name
-            transform = transform_lookup.lookup_by_type_name(type_name, false)
-          end
-          if transform.nil?
-            transform = transform_lookup.lookup_by_type_name(parameter_name, true)
-          end
-          if transform.nil?
-            transform = transform_lookup.create_anonymous_lookup(lambda {|s| s})
->>>>>>> fb897115
           end
           @parameters.push(parameter)
 
