--- conflicted
+++ resolved
@@ -1,9 +1,6 @@
 package io.cucumber.cucumberexpressions;
 
-<<<<<<< HEAD
 import io.cucumber.cucumberexpressions.Ast.AstNode;
-=======
->>>>>>> d3434d96
 import org.apiguardian.api.API;
 
 import java.lang.reflect.Type;
@@ -12,7 +9,6 @@
 import java.util.regex.Matcher;
 import java.util.regex.Pattern;
 
-<<<<<<< HEAD
 import static io.cucumber.cucumberexpressions.Ast.AstNode.Type.PARAMETER_NODE;
 import static io.cucumber.cucumberexpressions.Ast.AstNode.Type.TEXT_NODE;
 import static java.util.stream.Collectors.joining;
@@ -20,18 +16,6 @@
 @API(status = API.Status.STABLE)
 final class CucumberExpression implements Expression {
     private static final Pattern ESCAPE_PATTERN = Pattern.compile("([\\\\^\\[({$.|?*+})\\]])");
-=======
-@API(status = API.Status.STABLE)
-public final class CucumberExpression implements Expression {
-    // Does not include (){} characters because they have special meaning
-    private static final Pattern ESCAPE_PATTERN = Pattern.compile("([\\\\^\\[$.|?*+\\]])");
-    @SuppressWarnings("RegExpRedundantEscape") // Android can't parse unescaped braces
-    static final Pattern PARAMETER_PATTERN = Pattern.compile("(\\\\\\\\)?\\{([^}]*)\\}");
-    private static final Pattern OPTIONAL_PATTERN = Pattern.compile("(\\\\\\\\)?\\(([^)]+)\\)");
-    private static final Pattern ALTERNATIVE_NON_WHITESPACE_TEXT_REGEXP = Pattern.compile("([^\\s^/]+)((/[^\\s^/]+)+)");
-    private static final String DOUBLE_ESCAPE = "\\\\";
-    private static final String PARAMETER_TYPES_CANNOT_BE_ALTERNATIVE = "Parameter types cannot be alternative: ";
->>>>>>> d3434d96
     private static final String PARAMETER_TYPES_CANNOT_BE_OPTIONAL = "Parameter types cannot be optional: ";
     private static final String PARAMETER_TYPES_CANNOT_BE_ALTERNATIVE = "Parameter types cannot be alternative: ";
     private static final String ALTERNATIVE_MAY_NOT_BE_EMPTY = "Alternative may not be empty: ";
@@ -47,19 +31,10 @@
         this.source = expression;
         this.parameterTypeRegistry = parameterTypeRegistry;
 
-<<<<<<< HEAD
         CucumberExpressionParser parser = new CucumberExpressionParser();
         AstNode ast = parser.parse(expression);
         String pattern = rewriteToRegex(ast);
         treeRegexp = new TreeRegexp(pattern);
-=======
-        expression = processEscapes(expression);
-        expression = processOptional(expression);
-        expression = processAlternation(expression);
-        expression = processParameters(expression, parameterTypeRegistry);
-        expression = "^" + expression + "$";
-        treeRegexp = new TreeRegexp(expression);
->>>>>>> d3434d96
     }
 
     private String rewriteToRegex(AstNode node) {
@@ -172,12 +147,8 @@
                 parameterTypes.set(i, parameterType.deAnonymize(type, arg -> defaultTransformer.transform(arg, type)));
             }
         }
-<<<<<<< HEAD
-        return Argument.build(treeRegexp, text, parameterTypes);
-=======
 
         return Argument.build(group, treeRegexp, parameterTypes);
->>>>>>> d3434d96
     }
 
     @Override
