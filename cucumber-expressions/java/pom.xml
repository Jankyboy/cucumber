--- conflicted
+++ resolved
@@ -27,18 +27,6 @@
         <url>git://github.com/cucumber/cucumber-expressions-java.git</url>
     </scm>
 
-<<<<<<< HEAD
-=======
-    <build>
-        <plugins>
-            <plugin>
-                <groupId>org.apache.maven.plugins</groupId>
-                <artifactId>maven-compiler-plugin</artifactId>
-            </plugin>
-        </plugins>
-    </build>
-
->>>>>>> ec5fc608
     <dependencies>
         <dependency>
             <groupId>org.apiguardian</groupId>
