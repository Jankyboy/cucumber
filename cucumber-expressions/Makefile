--- conflicted
+++ resolved
@@ -1,50 +1,2 @@
-<<<<<<< HEAD
-# Please update /.templates/Makefile in the cucumber/cucumber monorepo
-# and sync:
-#
-#     source scripts/functions.sh && rsync_files
-#
-MAKEFILES=$(wildcard */Makefile)
-LIBNAME := $(shell basename $$(pwd))
-
-default: $(patsubst %/Makefile,default-%,$(MAKEFILES))
-.PHONY: default
-
-default-%: %
-	cd $< && make default
-
-update-dependencies: $(patsubst %/Makefile,update-dependencies-%,$(MAKEFILES))
-.PHONY: update-dependencies
-
-update-dependencies-%: %
-	cd $< && make update-dependencies
-
-update-version: $(patsubst %/Makefile,update-version-%,$(MAKEFILES))
-.PHONY: update-version
-
-update-version-%: %
-	cd $< && make update-version
-
-release-tag:
-	git commit -am "Release $(LIBNAME) v$(NEW_VERSION)"
-	git tag -s "$(LIBNAME)/v$(NEW_VERSION)" -m "Release $(LIBNAME) v$(NEW_VERSION)"
-.PHONY: release-tag
-
-release: update-version publish release-tag
-.PHONY: release
-
-publish: $(patsubst %/Makefile,publish-%,$(MAKEFILES))
-.PHONY: publish
-
-publish-%: %
-	cd $< && make publish
-
-clean: $(patsubst %/Makefile,clean-%,$(MAKEFILES))
-.PHONY: clean
-
-clean-%: %
-	cd $< && make clean
-=======
 MAKEFILES = $(wildcard */Makefile)
-include default.mk
->>>>>>> f0c1a176
+include default.mk