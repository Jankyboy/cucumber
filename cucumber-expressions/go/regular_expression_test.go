--- conflicted
+++ resolved
@@ -42,14 +42,8 @@
 		require.Equal(t, Match(t, `(-?\d*\.\d+)`, "-1.22")[0], -1.22)
 	})
 
-<<<<<<< HEAD
-	t.Run("returns empty array when there is no match", func(t *testing.T) {
-		// TODO: How do we distinguish between no match and a match with no capture groups?
-		require.Empty(t, Match(t, "hello", "world"))
-=======
 	t.Run("returns nil when there is no match", func(t *testing.T) {
 		require.Nil(t, Match(t, "hello", "world"))
->>>>>>> a8a8f440
 	})
 
 	t.Run("matches nested capture group without match", func(t *testing.T) {
