--- conflicted
+++ resolved
@@ -9,11 +9,7 @@
     </parent>
 
     <artifactId>datatable-parent</artifactId>
-<<<<<<< HEAD
     <version>3.1.1-SNAPSHOT</version>
-=======
-    <version>3.0.1-SNAPSHOT</version>
->>>>>>> 7d0f8088
     <packaging>pom</packaging>
     <name>DataTable Parent</name>
     <url>https://github.com/cucumber/datatable-java</url>
