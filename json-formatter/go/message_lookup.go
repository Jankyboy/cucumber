--- conflicted
+++ resolved
@@ -6,23 +6,6 @@
 )
 
 type MessageLookup struct {
-<<<<<<< HEAD
-	gherkinDocumentByURI             map[string]*messages.GherkinDocument
-	pickleByID                       map[string]*messages.Pickle
-	pickleStepByID                   map[string]*messages.Pickle_PickleStep
-	testCaseByID                     map[string]*messages.TestCase
-	testStepByID                     map[string]*messages.TestCase_TestStep
-	testCaseStartedByID              map[string]*messages.TestCaseStarted
-	stepByID                         map[string]*messages.GherkinDocument_Feature_Step
-	scenarioByID                     map[string]*messages.GherkinDocument_Feature_Scenario
-	exampleByRowID                   map[string]*messages.GherkinDocument_Feature_Scenario_Examples
-	exampleRowByID                   map[string]*messages.GherkinDocument_Feature_TableRow
-	stepDefinitionConfigByID         map[string]*messages.StepDefinitionConfig
-	backgroundByStepID               map[string]*messages.GherkinDocument_Feature_Background
-	tagByID                          map[string]*messages.GherkinDocument_Feature_Tag
-	testCaseHookDefinitionConfigByID map[string]*messages.TestCaseHookDefinitionConfig
-	verbose                          bool
-=======
 	gherkinDocumentByURI map[string]*messages.GherkinDocument
 	pickleByID           map[string]*messages.Pickle
 	pickleStepByID       map[string]*messages.Pickle_PickleStep
@@ -34,10 +17,10 @@
 	exampleByRowID       map[string]*messages.GherkinDocument_Feature_Scenario_Examples
 	exampleRowByID       map[string]*messages.GherkinDocument_Feature_TableRow
 	stepDefinitionByID   map[string]*messages.StepDefinition
-	backgroundByStepId   map[string]*messages.GherkinDocument_Feature_Background
+	backgroundByStepID   map[string]*messages.GherkinDocument_Feature_Background
 	tagByID              map[string]*messages.GherkinDocument_Feature_Tag
+	hookByID             map[string]*messages.Hook
 	verbose              bool
->>>>>>> db585f58
 }
 
 func (self *MessageLookup) Initialize(verbose bool) {
@@ -51,15 +34,10 @@
 	self.scenarioByID = make(map[string]*messages.GherkinDocument_Feature_Scenario)
 	self.exampleByRowID = make(map[string]*messages.GherkinDocument_Feature_Scenario_Examples)
 	self.exampleRowByID = make(map[string]*messages.GherkinDocument_Feature_TableRow)
-<<<<<<< HEAD
-	self.stepDefinitionConfigByID = make(map[string]*messages.StepDefinitionConfig)
+	self.stepDefinitionByID = make(map[string]*messages.StepDefinition)
 	self.backgroundByStepID = make(map[string]*messages.GherkinDocument_Feature_Background)
-=======
-	self.stepDefinitionByID = make(map[string]*messages.StepDefinition)
-	self.backgroundByStepId = make(map[string]*messages.GherkinDocument_Feature_Background)
->>>>>>> db585f58
 	self.tagByID = make(map[string]*messages.GherkinDocument_Feature_Tag)
-	self.testCaseHookDefinitionConfigByID = make(map[string]*messages.TestCaseHookDefinitionConfig)
+	self.hookByID = make(map[string]*messages.Hook)
 
 	self.verbose = verbose
 }
@@ -123,16 +101,11 @@
 	case *messages.Envelope_TestCaseStarted:
 		self.testCaseStartedByID[m.TestCaseStarted.Id] = m.TestCaseStarted
 
-<<<<<<< HEAD
-	case *messages.Envelope_StepDefinitionConfig:
-		self.stepDefinitionConfigByID[m.StepDefinitionConfig.Id] = m.StepDefinitionConfig
-
-	case *messages.Envelope_TestCaseHookDefinitionConfig:
-		self.testCaseHookDefinitionConfigByID[m.TestCaseHookDefinitionConfig.Id] = m.TestCaseHookDefinitionConfig
-=======
 	case *messages.Envelope_StepDefinition:
 		self.stepDefinitionByID[m.StepDefinition.Id] = m.StepDefinition
->>>>>>> db585f58
+
+	case *messages.Envelope_Hook:
+		self.hookByID[m.Hook.Id] = m.Hook
 	}
 
 	return nil
@@ -258,26 +231,16 @@
 	return item
 }
 
-<<<<<<< HEAD
-func (self *MessageLookup) LookupStepDefinitionConfigs(ids []string) []*messages.StepDefinitionConfig {
-	stepDefinitions := make([]*messages.StepDefinitionConfig, len(ids))
-=======
-func (self *MessageLookup) LookupStepDefinitionConfigsByIDs(ids []string) []*messages.StepDefinition {
+func (self *MessageLookup) LookupStepDefinitions(ids []string) []*messages.StepDefinition {
 	stepDefinitions := make([]*messages.StepDefinition, len(ids))
->>>>>>> db585f58
 	for index, id := range ids {
-		stepDefinitions[index] = self.LookupStepDefinitionConfig(id)
+		stepDefinitions[index] = self.LookupStepDefinition(id)
 	}
 	return stepDefinitions
 }
 
-<<<<<<< HEAD
-func (self *MessageLookup) LookupStepDefinitionConfig(id string) *messages.StepDefinitionConfig {
-	item, ok := self.stepDefinitionConfigByID[id]
-=======
-func (self *MessageLookup) LookupStepDefinitionConfigByID(id string) *messages.StepDefinition {
+func (self *MessageLookup) LookupStepDefinition(id string) *messages.StepDefinition {
 	item, ok := self.stepDefinitionByID[id]
->>>>>>> db585f58
 	if ok {
 		self.informFoundKey(id, "stepDefinitionByID")
 	} else {
@@ -286,12 +249,12 @@
 	return item
 }
 
-func (self *MessageLookup) LookupTestCaseHookDefinitionConfig(id string) *messages.TestCaseHookDefinitionConfig {
-	item, ok := self.testCaseHookDefinitionConfigByID[id]
-	if ok {
-		self.informFoundKey(id, "testCaseHookDefinitionConfigByID")
-	} else {
-		self.informMissingKey(id, "testCaseHookDefinitionConfigByID")
+func (self *MessageLookup) LookupHook(id string) *messages.Hook {
+	item, ok := self.hookByID[id]
+	if ok {
+		self.informFoundKey(id, "hookByID")
+	} else {
+		self.informMissingKey(id, "hookByID")
 	}
 	return item
 }
