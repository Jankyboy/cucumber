--- conflicted
+++ resolved
@@ -9,13 +9,9 @@
 RUN npm install --global yarn
 RUN echo "gem: --no-document" > ~/.gemrc
 RUN gem install bundler io-console
-<<<<<<< HEAD
+RUN pip install pipenv==8.3.2
 RUN curl --fail -L http://cpanmin.us/ > /usr/local/bin/cpanm && chmod +x /usr/local/bin/cpanm
 RUN curl --fail -L https://github.com/google/protobuf/releases/download/v3.5.1/protoc-3.5.1-linux-x86_64.zip > protoc-3.5.1-linux-x86_64.zip
 RUN unzip protoc-3.5.1-linux-x86_64.zip -d protoc-3.5.1
 RUN mv protoc-3.5.1/bin/protoc /usr/local/bin/protoc && chmod +rx /usr/local/bin/protoc
-RUN rm -rf protoc-3.5.1 protoc-3.5.1-linux-x86_64.zip
-=======
-RUN pip install pipenv==8.3.2
-RUN curl --fail -L http://cpanmin.us/ > /usr/local/bin/cpanm && chmod +x /usr/local/bin/cpanm
->>>>>>> febdc370
+RUN rm -rf protoc-3.5.1 protoc-3.5.1-linux-x86_64.zip