--- conflicted
+++ resolved
@@ -25,18 +25,6 @@
         <url>git://github.com/cucumber/tag-expressions-java.git</url>
     </scm>
 
-<<<<<<< HEAD
-=======
-    <build>
-        <plugins>
-            <plugin>
-                <groupId>org.apache.maven.plugins</groupId>
-                <artifactId>maven-compiler-plugin</artifactId>
-            </plugin>
-        </plugins>
-    </build>
-
->>>>>>> ec5fc608
     <dependencies>
         <dependency>
             <groupId>org.hamcrest</groupId>
