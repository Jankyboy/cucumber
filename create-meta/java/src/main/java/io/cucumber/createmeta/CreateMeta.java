--- conflicted
+++ resolved
@@ -90,36 +90,8 @@
         return ciBuilder.setGit(gitBuilder).build();
     }
 
-    /**
-     * Evaluates a simple template
-     *
-     * @param template the template from the ciDict.json file
-     * @param envDict variables
-     * @return the evaluated template, or undefined if a variable was undefined
-     */
-    private static String evaluate(String template, Map<String, String> envDict) {
+    private static String evaluate(String template, Map<String, String> env) {
         if (template == null) return null;
-<<<<<<< HEAD
-        Pattern pattern = Pattern.compile("\\$\\{((refbranch|reftag)\\s+)?([^\\s}]+)(\\s+\\|\\s+([^}]+))?}");
-        Matcher matcher = pattern.matcher(template);
-        StringBuffer sb = new StringBuffer();
-        while (matcher.find()) {
-            String func = matcher.group(2);
-            String variable = matcher.group(3);
-            String defaultValue = matcher.group(5);
-            String value = envDict.getOrDefault(variable, defaultValue);
-            if (value == null) {
-                return null;
-            }
-            if(func != null) {
-                switch (func) {
-                    case "refbranch":
-                        value = group1(value, Pattern.compile("^refs/heads/(.*)"));
-                        break;
-                    case "reftag":
-                        value = group1(value, Pattern.compile("^refs/tags/(.*)"));
-                        break;
-=======
         try {
             Pattern pattern = Pattern.compile("\\$\\{((refbranch|reftag)\\s+)?([^\\s}]+)(\\s+\\|\\s+([^}]+))?}");
             Matcher matcher = pattern.matcher(template);
@@ -144,28 +116,21 @@
                 }
                 if (value == null) {
                     throw new RuntimeException(String.format("Undefined variable: %s", variable));
->>>>>>> d2c4c1cb
                 }
+                matcher.appendReplacement(sb, value);
             }
-            if (value == null) {
-                return null;
-            }
-            matcher.appendReplacement(sb, value);
+            matcher.appendTail(sb);
+            return sb.toString();
+        } catch (RuntimeException e) {
+            return null;
         }
-        matcher.appendTail(sb);
-        return sb.toString();
     }
 
     private static String group1(String value, Pattern pattern) {
         Matcher matcher = pattern.matcher(value);
-<<<<<<< HEAD
-        if(matcher.find()) {
-            return matcher.group(1);
-=======
         if (matcher.find()) {
             String g1 = matcher.group(1);
             return g1;
->>>>>>> d2c4c1cb
         }
         return matcher.find() ? matcher.group(1) : null;
     }
