--- conflicted
+++ resolved
@@ -25,27 +25,6 @@
   },
   "homepage": "https://github.com/cucumber/cucumber",
   "devDependencies": {
-<<<<<<< HEAD
-    "@types/glob": "^7.1.3",
-    "@types/mocha": "^8.2.2",
-    "@types/node": "^15.0.2",
-    "mocha": "^8.4.0",
-    "ts-node": "^9.1.1",
-    "ts-sinon": "^2.0.1",
-    "typescript": "^4.2.4"
-  },
-  "dependencies": {
-    "@cucumber/create-meta": "^4.0.0",
-    "@cucumber/fake-cucumber": "^11.0.0",
-    "@cucumber/gherkin": "^18.1.1",
-    "@cucumber/gherkin-streams": "^1.0.0",
-    "@cucumber/gherkin-utils": "^4.0.0",
-    "@cucumber/messages": "^15.0.0",
-    "@cucumber/message-streams": "^1.0.0",
-    "commander": "^7.2.0",
-    "glob": "^7.1.7",
-    "source-map-support": "^0.5.19"
-=======
     "@types/glob": "7.1.3",
     "@types/mocha": "8.2.2",
     "@types/node": "15.0.3",
@@ -65,7 +44,6 @@
     "commander": "7.2.0",
     "glob": "7.1.7",
     "source-map-support": "0.5.19"
->>>>>>> d6e5e911
   },
   "directories": {
     "test": "test"
