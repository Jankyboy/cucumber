--- conflicted
+++ resolved
@@ -7,19 +7,15 @@
 // When removing a field, comment it out, rather than deleting the line.
 // When adding a field, increment the number by one.
 
-// All messages sent between gherkin or formatters must be of type EventWrapper
-message EventWrapper {
+// All messages sent between processes must be of type Wrapper
+message Wrapper {
   oneof message {
     // Gherkin messages
     Source source = 1;
     GherkinDocument gherkinDocument = 2;
     Pickle pickle = 3;
     Attachment attachment = 4;
-<<<<<<< HEAD
-    // Execution Messages
-=======
     // Execution messages
->>>>>>> fa786630
     TestCaseStarted testCaseStarted = 5;
     TestStepStarted testStepStarted = 6;
     TestStepFinished testStepFinished = 7;
@@ -31,36 +27,6 @@
     TestCasePrepared testCasePrepared = 13;
     TestRunStarted testRunStarted = 14;
     TestRunFinished testRunFinished = 15;
-<<<<<<< HEAD
-  }
-  google.protobuf.Timestamp timestamp = 16;
-}
-
-// All messages sent between cucumber-engine and its calling process must be of type CommandWrapper
-message CommandWrapper {
-  string id = 1;
-  oneof message {
-    // Sent by caller to start the cucumber-engine
-    CommandStart commandStart = 2;
-
-    // Sent by caller to signal an action (from below) as been completed
-    CommandActionComplete commandActionComplete = 3;
-
-    // Sent by cucumber-engine to perform actions
-    CommandRunBeforeTestRunHooks commandRunBeforeTestRunHooks = 4;
-    CommandInitializeTestCase commandInitializeTestCase = 5;
-    CommandRunBeforeTestCaseHook commandRunBeforeTestCaseHook = 6;
-    CommandRunTestStep commandRunTestStep = 7;
-    CommandRunAfterTestCaseHook commandRunAfterTestCaseHook = 8;
-    CommandRunAfterTestRunHooks commandRunAfterTestRunHooks = 9;
-    CommandGenerateSnippet commandGenerateSnippet = 10;
-
-    // Sent by cucumber-engine to be forwarded to formatters
-    EventWrapper commandEvent = 11;
-
-    // Sent by cucumber-engine to signal fatal error
-    string commandError = 12;
-=======
     // Cucumber-Engine Messages
     CommandStart commandStart = 16;
     CommandActionComplete commandActionComplete = 17;
@@ -72,7 +38,6 @@
     CommandRunAfterTestRunHooks commandRunAfterTestRunHooks = 23;
     CommandGenerateSnippet commandGenerateSnippet = 24;
     string commandError = 25;
->>>>>>> fa786630
   }
 }
 
@@ -196,8 +161,8 @@
   string keyword = 2;
   string text = 3;
   oneof argument {
-    DocString doc_string = 4;
-    DataTable data_table = 5;
+    DocString doc_string = 5;
+    DataTable data_table = 6;
   }
 }
 
@@ -270,16 +235,6 @@
   string pickleId = 2;
 }
 
-////// Filtering
-
-message PickleAccepted {
-  string pickleId = 1;
-}
-
-message PickleRejected {
-  string pickleId = 2;
-}
-
 ////// Results
 
 message TestRunStarted {}
@@ -296,46 +251,42 @@
 
 message TestCaseStarted {
   string pickleId = 1;
-  // google.protobuf.Timestamp timestamp = 2;
+  google.protobuf.Timestamp timestamp = 2;
 }
 
 message TestCaseFinished {
   string pickleId = 1;
-  // google.protobuf.Timestamp timestamp = 2;
-  TestResult testResult = 3;
+  google.protobuf.Timestamp timestamp = 2;
 }
 
 message TestStepStarted {
   string pickleId = 1;
   uint32 index = 2;
+  google.protobuf.Timestamp timestamp = 3;
 }
 
 message TestStepFinished {
   string pickleId = 1;
   uint32 index = 2;
   TestResult testResult = 3;
-  // google.protobuf.Timestamp timestamp = 4;
+  google.protobuf.Timestamp timestamp = 4;
 }
 
 message TestHookStarted {
   string pickleId = 1;
-  // google.protobuf.Timestamp timestamp = 2;
+  google.protobuf.Timestamp timestamp = 2;
 }
 
 message TestHookFinished {
   string pickleId = 1;
   TestResult testResult = 2;
-  // google.protobuf.Timestamp timestamp = 3;
+  google.protobuf.Timestamp timestamp = 3;
 }
 
 message TestResult {
   Status status = 1;
   string message = 2;
-<<<<<<< HEAD
-  uint32 durationNanos = 3;
-=======
   uint64 durationNanoseconds = 3;
->>>>>>> fa786630
 }
 
 enum Status {
@@ -351,11 +302,8 @@
   bool success = 1;
 }
 
-<<<<<<< HEAD
-=======
 ////// Commands
 
->>>>>>> fa786630
 message CommandStart {
   string baseDirectory = 2;
   SourcesConfig sourcesConfig = 3;
@@ -434,11 +382,6 @@
   bool useForSnippets = 4;
 }
 
-<<<<<<< HEAD
-////// CommandActionComplete
-
-=======
->>>>>>> fa786630
 message CommandActionComplete {
   string completedId = 1;
 
@@ -450,33 +393,6 @@
   }
 }
 
-<<<<<<< HEAD
-////// Actions
-
-message CommandRunBeforeTestRunHooks {}
-
-message CommandRunAfterTestRunHooks {}
-
-message CommandInitializeTestCase {
-  string testCaseId = 1;
-  Pickle pickle = 2;
-}
-
-message CommandRunBeforeTestCaseHook {
-  string testCaseId = 1;
-  string testCaseHookDefinitionId = 2;
-}
-
-message CommandRunAfterTestCaseHook {
-  string testCaseId = 1;
-  string testCaseHookDefinitionId = 2;
-}
-
-message CommandRunTestStep {
-  string testCaseId = 1;
-  string stepDefinitionId = 2;
-  repeated PatternMatch patternMatches = 3;
-=======
 message CommandRunBeforeTestRunHooks {
   string actionId = 1;
 }
@@ -508,7 +424,6 @@
   string testCaseId = 2;
   string stepDefinitionId = 3;
   repeated PatternMatch patternMatches = 4;
->>>>>>> fa786630
 }
 
 message PatternMatch {
@@ -521,18 +436,11 @@
 }
 
 message CommandGenerateSnippet {
-<<<<<<< HEAD
-  repeated GeneratedExpression generatedExpressions = 1;
-  oneof pickleArgument {
-    PickleDocString doc_string = 2;
-    PickleTable data_table = 3;
-=======
   string actionId = 1;
   repeated GeneratedExpression generatedExpressions = 2;
   oneof pickleArgument {
     PickleDocString doc_string = 3;
     PickleTable data_table = 4;
->>>>>>> fa786630
   }
 }
 
