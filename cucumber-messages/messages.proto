--- conflicted
+++ resolved
@@ -67,11 +67,7 @@
     CommandRunAfterTestRunHooks commandRunAfterTestRunHooks = 23;
     CommandGenerateSnippet commandGenerateSnippet = 24;
     string commandError = 25;
-<<<<<<< HEAD
-    Quit quit = 26;
-=======
     TestStepMatched testStepMatched = 26;
->>>>>>> 52c93752
   }
 }
 
@@ -375,7 +371,7 @@
  * A wrapper for either a doc string or a table.
  */
 message PickleStepArgument {
-  oneof argument {
+  oneof message {
     PickleDocString doc_string = 1;
     PickleTable data_table = 2;
   }
@@ -532,126 +528,83 @@
 
 ////// Commands
 
-/**
- * This is the first message the front-end should send to the engine.
- */
 message CommandStart {
-  // The absolute path of the current directory.
-  // Example: "/Users/me/my-project"
   string baseDirectory = 2;
-  // The feature files to execute
   SourcesConfig sourcesConfig = 3;
   RuntimeConfig runtimeConfig = 4;
   SupportCodeConfig supportCodeConfig = 5;
-
-  message SourcesConfig {
-    // Example: "/Users/me/my-project/features/foo.feature"
-    // Example: "/Users/me/my-project/features/bar.feature"
-    repeated string absolutePaths = 1;
-    // The ISO-639 language code to use for parsing. This can also be specified as a
-    // `# language: en` header at the top of the source file.
-    // Example: "en"
-    string language = 2;
-    SourcesFilterConfig filters = 3;
-    SourcesOrder order = 4;
-
-    /**
-     * Specifies how to filter feature files.
-     */
-    message SourcesFilterConfig {
-      // An infix boolean expression of tags
-      // Example: "@foo and not @bar"
-      string tagExpression = 1;
-      // A regular expression for filtering based on scenario name
-      repeated string nameRegularExpressions = 2;
-      repeated UriToLinesMapping uriToLinesMapping = 3;
-
-      /**
-       * Specifies line numbers in a particular file
-       */
-      message UriToLinesMapping {
-        // Example: "/Users/me/my-project/features/hello.feature"
-        string absolutePath = 1;
-        // Example: 27
-        // Example: 39
-        repeated uint64 lines = 2;
-      }
-    }
-    
-    /**
-     * Specifies the order in which tests should be executed
-     */
-    message SourcesOrder {
-      // Example: 0
-      SourcesOrderType type = 1;
-      // Random seed (in case of random ordering)
-      // Example: 129071284
-      uint64 seed = 2;
-
-      enum SourcesOrderType {
-        // Execute in alphabetical order
-        ORDER_OF_DEFINITION = 0;
-        // Execute in random order, using the specified seed
-        RANDOM = 1;
-      }
-    }
-  }
-  
-  message RuntimeConfig {
-    // Example: false
-    bool isFailFast = 1;
-    // Example: false
-    bool isDryRun = 2;
-    // Example: true
-    bool isStrict = 3;
-    // Example: 1
-    uint64 maxParallel = 4;
-  }
-
-  message SupportCodeConfig {
-    repeated TestCaseHookDefinitionConfig beforeTestCaseHookDefinitionConfigs = 1;
-    repeated TestCaseHookDefinitionConfig afterTestCaseHookDefinitionConfigs = 2;
-    repeated StepDefinitionConfig stepDefinitionConfigs = 3;
-    repeated ParameterTypeConfig parameterTypeConfigs = 4;
-
-<<<<<<< HEAD
-    message TestCaseHookDefinitionConfig {
-      string id = 1;
-      string tagExpression = 2;
-      SourceReference location = 3;
-    }
-=======
+}
+
+message SourcesConfig {
+  repeated string absolutePaths = 1;
+  string language = 2;
+  SourcesFilterConfig filters = 3;
+  SourcesOrder order = 4;
+}
+
+message SourcesFilterConfig {
+  string tagExpression = 1;
+  repeated string nameRegularExpressions = 2;
+  repeated UriToLinesMapping uriToLinesMapping = 3;
+}
+
+message UriToLinesMapping {
+  string absolutePath = 1;
+  repeated uint64 lines = 2;
+}
+
+message SourcesOrder {
+  SourcesOrderType type = 1;
+  uint64 seed = 2;
+}
+
+enum SourcesOrderType {
+  ORDER_OF_DEFINITION = 0;
+  RANDOM = 1;
+}
+
+message RuntimeConfig {
+  bool isFailFast = 1;
+  bool isDryRun = 2;
+  bool isStrict = 3;
+  uint64 maxParallel = 4;
+}
+
+message SupportCodeConfig {
+  repeated TestCaseHookDefinitionConfig beforeTestCaseHookDefinitionConfigs = 1;
+  repeated TestCaseHookDefinitionConfig afterTestCaseHookDefinitionConfigs = 2;
+  repeated StepDefinitionConfig stepDefinitionConfigs = 3;
+  repeated ParameterTypeConfig parameterTypeConfigs = 4;
+}
+
 message TestCaseHookDefinitionConfig {
   string id = 1;
   string tagExpression = 2;
   // TODO: rename to sourceReference as Location is another type and this is ambiguous.
   SourceReference location = 3;
 }
->>>>>>> 52c93752
-
-    message StepDefinitionConfig {
-      string id = 1;
-      StepDefinitionPattern pattern = 2;
-      SourceReference location = 3;
-
-      message StepDefinitionPattern {
-        string source = 1;
-        StepDefinitionPatternType type = 2;
-
-        enum StepDefinitionPatternType {
-          CUCUMBER_EXPRESSION = 0;
-          REGULAR_EXPRESSION = 1;
-        }
-      }
-    }
-  }
-
-  message ParameterTypeConfig {
-    string name = 1;
-    repeated string regularExpressions = 2;
-    bool preferForRegularExpressionMatch = 3;
-    bool useForSnippets = 4;
-  }
+
+message StepDefinitionConfig {
+  string id = 1;
+  StepDefinitionPattern pattern = 2;
+  SourceReference location = 3;
+}
+
+message StepDefinitionPattern {
+  string source = 1;
+  StepDefinitionPatternType type = 2;
+}
+
+enum StepDefinitionPatternType {
+  CUCUMBER_EXPRESSION = 0;
+  REGULAR_EXPRESSION = 1;
+}
+
+message ParameterTypeConfig {
+  string name = 1;
+  repeated string regularExpressions = 2;
+  bool preferForRegularExpressionMatch = 3;
+  bool useForSnippets = 4;
 }
 
 message CommandActionComplete {
@@ -700,13 +653,8 @@
   repeated StepMatchArgument stepMatchArguments = 4;
   string pickleId = 5;
   PickleStepArgument pickleStepArgument = 6;
-
-<<<<<<< HEAD
-  message PatternMatch {
-    repeated string captures = 1;
-    string parameterTypeName = 2;
-    reserved 3, 4;
-=======
+}
+
 /**
  * Represents a single argument extracted from a step match and passed to a step definition.
  * This is used for the following purposes:
@@ -729,7 +677,6 @@
     uint32 start = 1;
     string value = 2;
     repeated Group children = 3;
->>>>>>> 52c93752
   }
 }
 
@@ -738,23 +685,9 @@
   repeated GeneratedExpression generatedExpressions = 2;
   reserved 3, 4;
   PickleStepArgument pickleStepArgument = 5;
-
-  message GeneratedExpression {
-    string text = 1;
-    repeated string parameterTypeNames = 2;
-  }
-}
-
-// Tells the other end that the connection should be closed.
-message Quit {
-  // The reason for quitting.
-  // Example: 0
-  Reason reason = 1;
-  
-  // Loosely modelled after [WebSocket close codes](https://github.com/Luka967/websocket-close-codes)
-  enum Reason {
-    // Tells the other end that I'm going away, but I will wait for it to finish its business,
-    // reject further messages and gracefully close the connection.
-    FINISH_PLEASE = 0;
-  }
+}
+
+message GeneratedExpression {
+  string text = 1;
+  repeated string parameterTypeNames = 2;
 }