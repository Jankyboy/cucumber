--- conflicted
+++ resolved
@@ -33,17 +33,13 @@
                 testStepFinished: io.cucumber.messages.ITestStepFinished;
 
                 /** Wrapper testCaseFinished */
-<<<<<<< HEAD
                 testCaseFinished: io.cucumber.messages.ITestCaseFinished;
-=======
-                testCaseFinished?: (io.cucumber.messages.ITestCaseFinished|null);
 
                 /** Wrapper testHookStarted */
-                testHookStarted?: (io.cucumber.messages.ITestHookStarted|null);
+                testHookStarted: io.cucumber.messages.ITestHookStarted;
 
                 /** Wrapper testHookFinished */
-                testHookFinished?: (io.cucumber.messages.ITestHookFinished|null);
->>>>>>> d4f4408b
+                testHookFinished: io.cucumber.messages.ITestHookFinished;
             }
 
             /** Represents a Wrapper. */
@@ -80,10 +76,10 @@
                 public testCaseFinished: io.cucumber.messages.ITestCaseFinished;
 
                 /** Wrapper testHookStarted. */
-                public testHookStarted?: (io.cucumber.messages.ITestHookStarted|null);
+                public testHookStarted: io.cucumber.messages.ITestHookStarted;
 
                 /** Wrapper testHookFinished. */
-                public testHookFinished?: (io.cucumber.messages.ITestHookFinished|null);
+                public testHookFinished: io.cucumber.messages.ITestHookFinished;
 
                 /** Wrapper message. */
                 public message?: ("source"|"gherkinDocument"|"pickle"|"attachment"|"testCaseStarted"|"testStepStarted"|"testStepFinished"|"testCaseFinished"|"testHookStarted"|"testHookFinished");
@@ -3385,10 +3381,10 @@
             interface ITestHookStarted {
 
                 /** TestHookStarted pickleId */
-                pickleId?: (string|null);
+                pickleId: string;
 
                 /** TestHookStarted timestamp */
-                timestamp?: (google.protobuf.ITimestamp|null);
+                timestamp: google.protobuf.ITimestamp;
             }
 
             /** Represents a TestHookStarted. */
@@ -3404,7 +3400,7 @@
                 public pickleId: string;
 
                 /** TestHookStarted timestamp. */
-                public timestamp?: (google.protobuf.ITimestamp|null);
+                public timestamp: google.protobuf.ITimestamp;
 
                 /**
                  * Creates a new TestHookStarted instance using the specified properties.
@@ -3481,13 +3477,13 @@
             interface ITestHookFinished {
 
                 /** TestHookFinished pickleId */
-                pickleId?: (string|null);
+                pickleId: string;
 
                 /** TestHookFinished testResult */
-                testResult?: (io.cucumber.messages.ITestResult|null);
+                testResult: io.cucumber.messages.ITestResult;
 
                 /** TestHookFinished timestamp */
-                timestamp?: (google.protobuf.ITimestamp|null);
+                timestamp: google.protobuf.ITimestamp;
             }
 
             /** Represents a TestHookFinished. */
@@ -3503,10 +3499,10 @@
                 public pickleId: string;
 
                 /** TestHookFinished testResult. */
-                public testResult?: (io.cucumber.messages.ITestResult|null);
+                public testResult: io.cucumber.messages.ITestResult;
 
                 /** TestHookFinished timestamp. */
-                public timestamp?: (google.protobuf.ITimestamp|null);
+                public timestamp: google.protobuf.ITimestamp;
 
                 /**
                  * Creates a new TestHookFinished instance using the specified properties.
@@ -3698,7 +3694,7 @@
         interface ITimestamp {
 
             /** Timestamp seconds */
-            seconds?: (number|null);
+            seconds?: (number|Long|null);
 
             /** Timestamp nanos */
             nanos: number;
@@ -3714,7 +3710,7 @@
             constructor(properties?: google.protobuf.ITimestamp);
 
             /** Timestamp seconds. */
-            public seconds: (number);
+            public seconds: (number|Long);
 
             /** Timestamp nanos. */
             public nanos: number;
