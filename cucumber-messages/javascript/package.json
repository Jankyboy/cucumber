{
  "name": "cucumber-messages",
<<<<<<< HEAD
  "version": "1.1.2",
=======
  "version": "1.1.1",
>>>>>>> 25587877
  "description": "Protocol Buffer messages for Cucumber's inter-process communication",
  "main": "src/cucumber-messages.js",
  "repository": "git://github.com/cucumber/cucumber-messages-javascript.git",
  "author": "Cucumber Limited <cukes@googlegroups.com>",
  "license": "MIT",
  "scripts": {
    "test": "mocha test/**/*.{ts,js}",
    "eslint-fix": "echo 'skipping eslint on generated code'",
    "coverage": "nyc --reporter=html --reporter=text mocha test/**/*.{ts,js}",
    "build": "echo 'skipping babel on generated code'",
    "build-test": "echo 'skipping babel on generated code'",
    "mocha-built": "mocha test/**/*.{ts,js}"
  },
  "dependencies": {
    "protobufjs": "^6.8.6"
  },
  "devDependencies": {
    "@babel/cli": "^7.0.0",
    "@babel/core": "^7.0.0",
    "@babel/plugin-transform-async-to-generator": "^7.0.0",
    "@babel/polyfill": "^7.0.0",
    "@babel/preset-env": "^7.0.0",
    "@types/mocha": "^5.2.5",
    "eslint": "^5.3.0",
    "eslint-config-eslint": "^5.0.1",
    "eslint-config-prettier": "^3.0.1",
    "eslint-plugin-node": "^7.0.1",
    "eslint-plugin-prettier": "^2.6.2",
    "mocha": "^5.2.0",
    "nyc": "^13.0.1",
    "prettier": "^1.8.2",
    "ts-node": "^7.0.1",
    "typescript": "^3.0.1"
  }
}<|MERGE_RESOLUTION|>--- conflicted
+++ resolved
@@ -1,10 +1,6 @@
 {
   "name": "cucumber-messages",
-<<<<<<< HEAD
-  "version": "1.1.2",
-=======
   "version": "1.1.1",
->>>>>>> 25587877
   "description": "Protocol Buffer messages for Cucumber's inter-process communication",
   "main": "src/cucumber-messages.js",
   "repository": "git://github.com/cucumber/cucumber-messages-javascript.git",
