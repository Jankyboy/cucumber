--- conflicted
+++ resolved
@@ -22,11 +22,7 @@
   },
   "devDependencies": {
     "@types/mocha": "^5.2.7",
-<<<<<<< HEAD
-    "@types/node": "^12.12.8",
-=======
     "@types/node": "^12.12.11",
->>>>>>> 328e8221
     "copyfiles": "^2.1.1",
     "mocha": "^6.2.2",
     "nyc": "^14.1.1",
