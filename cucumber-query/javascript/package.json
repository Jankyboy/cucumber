{
  "name": "cucumber-query",
  "version": "1.0.0",
  "description": "Cucumber Query - query messages",
  "main": "dist/src/CucumberQuery.js",
  "types": "dist/src/CucumberQuery.d.ts",
  "scripts": {
    "test": "mocha",
    "lint": "tslint src/**/*.ts test/**/*.ts",
    "lint-fix": "tslint --fix src/**/*.ts test/**/*.ts",
    "coverage": "nyc --reporter=html --reporter=text mocha",
    "build": "tsc",
    "prepublishOnly": "npm run build"
  },
  "repository": {
    "type": "git",
    "url": "git://github.com/cucumber/cucumber.git"
  },
  "keywords": [
    "cucumber"
  ],
  "author": "Cucumber Limited <cukes@googlegroups.com>",
  "license": "MIT",
  "bugs": {
    "url": "https://github.com/cucumber/cucumber/issues"
  },
  "homepage": "https://github.com/cucumber/cucumber#readme",
  "devDependencies": {
    "@types/mocha": "^5.2.7",
<<<<<<< HEAD
    "@types/node": "^12.12.8",
=======
    "@types/node": "^12.12.11",
>>>>>>> 328e8221
    "fake-cucumber": "^2.1.0",
    "gherkin": "^8.2.0",
    "mocha": "^6.2.2",
    "nyc": "^14.1.1",
    "prettier": "^1.19.1",
    "ts-loader": "^6.2.1",
    "ts-node": "^8.5.2",
    "tslint": "^5.20.1",
    "tslint-config-prettier": "^1.18.0",
    "tslint-plugin-prettier": "^2.0.1",
    "typescript": "^3.7.2"
  },
  "files": [
    "*"
  ],
  "dependencies": {
    "cucumber-messages": "^7.0.0"
  }
}<|MERGE_RESOLUTION|>--- conflicted
+++ resolved
@@ -27,11 +27,7 @@
   "homepage": "https://github.com/cucumber/cucumber#readme",
   "devDependencies": {
     "@types/mocha": "^5.2.7",
-<<<<<<< HEAD
-    "@types/node": "^12.12.8",
-=======
     "@types/node": "^12.12.11",
->>>>>>> 328e8221
     "fake-cucumber": "^2.1.0",
     "gherkin": "^8.2.0",
     "mocha": "^6.2.2",
