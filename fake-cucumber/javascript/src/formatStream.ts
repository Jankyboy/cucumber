import { Transform } from 'stream'
<<<<<<< HEAD
import { MessageToBinaryStream, MessageToNdjsonStream } from 'cucumber-messages'
=======
import {
  messages,
  MessageToBinaryStream,
  MessageToNdjsonStream,
} from '@cucumber/messages'
>>>>>>> 494eaad5

export default function formatStream(format: 'ndjson' | 'protobuf'): Transform {
  switch (format) {
    case 'ndjson':
      return new MessageToNdjsonStream()
    case 'protobuf':
      return new MessageToBinaryStream()
    default:
      throw new Error(`Unsupported format: '${format}'`)
  }
}<|MERGE_RESOLUTION|>--- conflicted
+++ resolved
@@ -1,13 +1,8 @@
 import { Transform } from 'stream'
-<<<<<<< HEAD
-import { MessageToBinaryStream, MessageToNdjsonStream } from 'cucumber-messages'
-=======
 import {
-  messages,
   MessageToBinaryStream,
   MessageToNdjsonStream,
 } from '@cucumber/messages'
->>>>>>> 494eaad5
 
 export default function formatStream(format: 'ndjson' | 'protobuf'): Transform {
   switch (format) {
