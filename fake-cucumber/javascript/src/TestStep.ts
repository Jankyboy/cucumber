--- conflicted
+++ resolved
@@ -3,11 +3,8 @@
 import uuidv4 from 'uuid/v4'
 import SupportCodeExecutor from './SupportCodeExecutor'
 import { MessageNotifier } from './types'
-<<<<<<< HEAD
 import ITestStep from './ITestStep'
-=======
 import durationBetween from './durationBetween'
->>>>>>> a5a7b242
 
 export default abstract class TestStep implements ITestStep {
   public readonly id: string = uuidv4()
