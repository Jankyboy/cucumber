--- conflicted
+++ resolved
@@ -23,14 +23,9 @@
     gherkinQueryStream.on('error', reject)
     gherkinEnvelopeStream.on('error', reject)
   })
-<<<<<<< HEAD
 
   const testPlan = makeTestPlanFn(gherkinQuery, supportCode, makeTestCase)
-  await testPlan.execute(envelope => {
-=======
-  const testPlan = makeTestPlan(gherkinQuery, supportCode)
   await testPlan.execute((envelope) => {
->>>>>>> e096f646
     envelopeOutputStream.write(envelope)
     if (envelope.testRunFinished) {
       envelopeOutputStream.end()
