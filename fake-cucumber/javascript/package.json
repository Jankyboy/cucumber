--- conflicted
+++ resolved
@@ -31,12 +31,8 @@
   "devDependencies": {
     "@types/mocha": "^5.2.7",
     "@types/node": "^12.11.1",
-<<<<<<< HEAD
     "@types/uuid": "^3.4.5",
-    "mocha": "^6.2.1",
-=======
     "mocha": "^6.2.2",
->>>>>>> 3f816fce
     "nyc": "^14.1.1",
     "prettier": "^1.18.2",
     "ts-node": "^8.4.1",
@@ -48,12 +44,8 @@
   "dependencies": {
     "commander": "^3.0.2",
     "cucumber-messages": "^6.0.2",
-<<<<<<< HEAD
-    "gherkin": "^8.0.0",
+    "gherkin": "^8.1.1",
+    "source-map-support": "^0.5.13",
     "uuid": "^3.3.3"
-=======
-    "gherkin": "^8.1.1",
-    "source-map-support": "^0.5.13"
->>>>>>> 3f816fce
   }
 }