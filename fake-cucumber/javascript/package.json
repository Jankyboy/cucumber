{
  "name": "@cucumber/fake-cucumber",
  "version": "11.0.0",
  "description": "Fake Cucumber generates fake results",
  "main": "dist/src/index.js",
  "types": "dist/src/index.d.ts",
  "bin": {
    "fake-cucumber": "bin/fake-cucumber"
  },
  "scripts": {
    "test": "mocha",
    "lint": "eslint --ext ts --max-warnings 0 src test",
    "lint-fix": "eslint --ext ts --max-warnings 0 --fix src test",
    "coverage": "nyc --reporter=html --reporter=text mocha",
    "build": "tsc --build tsconfig.build.json",
    "prepublishOnly": "tsc --build tsconfig.build.json"
  },
  "repository": {
    "type": "git",
    "url": "git://github.com/cucumber/cucumber.git"
  },
  "keywords": [
    "cucumber"
  ],
  "author": "Cucumber Limited <cukes@googlegroups.com>",
  "license": "MIT",
  "bugs": {
    "url": "https://github.com/cucumber/cucumber/issues"
  },
  "homepage": "https://github.com/cucumber/cucumber",
  "devDependencies": {
<<<<<<< HEAD
    "@types/glob": "^7.1.3",
    "@types/mocha": "^8.2.2",
    "@types/node": "^15.0.2",
    "@types/stream-buffers": "^3.0.3",
    "mocha": "^8.4.0",
    "source-map-support": "^0.5.19",
    "stream-buffers": "^3.0.2",
    "ts-node": "^9.1.1",
    "typescript": "^4.2.4"
  },
  "dependencies": {
    "@cucumber/cucumber-expressions": "^12.1.1",
    "@cucumber/create-meta": "^4.0.0",
    "@cucumber/gherkin": "^18.1.1",
    "@cucumber/gherkin-streams": "^1.0.0",
    "@cucumber/gherkin-utils": "^4.0.0",
    "@cucumber/messages": "^15.0.0",
    "@cucumber/message-streams": "^1.0.0",
    "@cucumber/tag-expressions": "^3.0.1",
    "@types/stack-utils": "^2.0.0",
    "commander": "^7.2.0",
    "glob": "^7.1.7",
    "stack-utils": "^2.0.3"
=======
    "@types/glob": "7.1.3",
    "@types/mocha": "8.2.2",
    "@types/node": "15.0.3",
    "@types/stream-buffers": "3.0.3",
    "mocha": "8.4.0",
    "source-map-support": "0.5.19",
    "stream-buffers": "3.0.2",
    "ts-node": "9.1.1",
    "typescript": "4.2.4"
  },
  "dependencies": {
    "@cucumber/cucumber-expressions": "12.1.1",
    "@cucumber/create-meta": "4.0.0",
    "@cucumber/gherkin": "18.1.1",
    "@cucumber/gherkin-streams": "1.0.0",
    "@cucumber/gherkin-utils": "4.0.0",
    "@cucumber/messages": "15.0.0",
    "@cucumber/message-streams": "1.0.0",
    "@cucumber/tag-expressions": "3.0.1",
    "@types/stack-utils": "2.0.0",
    "commander": "7.2.0",
    "glob": "7.1.7",
    "stack-utils": "2.0.3"
>>>>>>> d6e5e911
  },
  "directories": {
    "test": "test"
  }
}<|MERGE_RESOLUTION|>--- conflicted
+++ resolved
@@ -29,31 +29,6 @@
   },
   "homepage": "https://github.com/cucumber/cucumber",
   "devDependencies": {
-<<<<<<< HEAD
-    "@types/glob": "^7.1.3",
-    "@types/mocha": "^8.2.2",
-    "@types/node": "^15.0.2",
-    "@types/stream-buffers": "^3.0.3",
-    "mocha": "^8.4.0",
-    "source-map-support": "^0.5.19",
-    "stream-buffers": "^3.0.2",
-    "ts-node": "^9.1.1",
-    "typescript": "^4.2.4"
-  },
-  "dependencies": {
-    "@cucumber/cucumber-expressions": "^12.1.1",
-    "@cucumber/create-meta": "^4.0.0",
-    "@cucumber/gherkin": "^18.1.1",
-    "@cucumber/gherkin-streams": "^1.0.0",
-    "@cucumber/gherkin-utils": "^4.0.0",
-    "@cucumber/messages": "^15.0.0",
-    "@cucumber/message-streams": "^1.0.0",
-    "@cucumber/tag-expressions": "^3.0.1",
-    "@types/stack-utils": "^2.0.0",
-    "commander": "^7.2.0",
-    "glob": "^7.1.7",
-    "stack-utils": "^2.0.3"
-=======
     "@types/glob": "7.1.3",
     "@types/mocha": "8.2.2",
     "@types/node": "15.0.3",
@@ -77,7 +52,6 @@
     "commander": "7.2.0",
     "glob": "7.1.7",
     "stack-utils": "2.0.3"
->>>>>>> d6e5e911
   },
   "directories": {
     "test": "test"
