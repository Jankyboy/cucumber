--- conflicted
+++ resolved
@@ -30,20 +30,13 @@
   "homepage": "https://github.com/cucumber/cucumber",
   "devDependencies": {
     "@types/mocha": "^5.2.7",
-<<<<<<< HEAD
-    "@types/node": "^12.12.8",
-=======
     "@types/node": "^12.12.11",
->>>>>>> 328e8221
     "@types/uuid": "^3.4.6",
     "mocha": "^6.2.2",
     "nyc": "^14.1.1",
     "prettier": "^1.19.1",
     "ts-node": "^8.5.2",
-<<<<<<< HEAD
     "ts-sinon": "^1.0.24",
-=======
->>>>>>> 328e8221
     "tslint": "^5.20.1",
     "tslint-config-prettier": "^1.18.0",
     "tslint-plugin-prettier": "^2.0.1",
