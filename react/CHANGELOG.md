--- conflicted
+++ resolved
@@ -9,11 +9,8 @@
 
 ### Added
 
-<<<<<<< HEAD
 * semantic CSS classes on elements.
-=======
 * expose `filterByStatus` method
->>>>>>> f95fe513
 
 ### Changed
 
