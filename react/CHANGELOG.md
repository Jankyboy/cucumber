# CHANGE LOG
All notable changes to this project will be documented in this file.

The format is based on [Keep a Changelog](http://keepachangelog.com/)
and this project adheres to [Semantic Versioning](http://semver.org/).

----
## [Unreleased]

### Added

### Changed

### Deprecated

### Removed

### Fixed

<<<<<<< HEAD
## [8.0.2] - 2020-06-29

### Added

* Display visible anchors for headers ([#983](https://github.com/cucumber/cucumber/issues/983))
=======
* Expose `<FilteredResults>` in exports so we don't need to reach into `dist`
>>>>>>> bc428c42

## [8.0.1] - 2020-06-29

### Fixed

* Make `ansi-to-html` a runtime dependency

## [8.0.0] - 2020-06-29

### Added

* Display execution summary ([#1067](https://github.com/cucumber/cucumber/pull/1067))
* Display failed Hooks and attachments added in Hooks ([#975](https://github.com/cucumber/cucumber/pull/975))
* Use ANSI color to render logs ([#1057](https://github.com/cucumber/cucumber/issues/1057))
* Add search ([#895](https://github.com/cucumber/cucumber/pull/895))

### Changed

* Do not rely on line number to obtain Step or Row status.
* Upgrade internal dependencies

## [7.0.0] - 2020-04-14

### Added

* The `<Attachment>` component can now display the following media types:
  - `image/*`
    - Only base64 content encoding supported
  - `video/*`
    - Only base64 content encoding supported
  - `text/*`
    - Both base64 and identity content encoding supported
  - `application/json`
    - Both base64 and identity content encoding supported
    - JSON is prettified with 2 space indent
  ([#964](https://github.com/cucumber/cucumber/pull/964)
   [#945](https://github.com/cucumber/cucumber/issues/945)
   [aslakhellesoy])

### Changed

* Upgrade to messages 12.0.0
* Upgrade to gherkin 13.0.0

## [6.0.0] - 2020-04-01

### Changed

* Upgrade to messages 11.x
* Image attachment data processing is possibly faster since no `btoa` conversion is needed anymore

### Removed

* Removed `btoa` prop from `<QueriesWrapper>`
* Removed `<Wrapper>`

## [5.1.0] - 2020-03-04

### Added

* Add `<QueriesWrapper>` which allows incrementally updating queries without having
  to rebuild them every time the envelope list is updated. Use this instead of `<Wrapper>`

### Deprecated

* The `<Wrapper>` component is deprecated in favour of `<QueriesWrapper>`.

### Fixed

* Fix a bug in rendering of steps before test cases have been received

## [5.0.0] - 2020-03-02

### Added

* Render Markdown in descriptions
  ([#909](https://github.com/cucumber/cucumber/pull/909)
   [#codemrkay])

### Changed

* Upgrade messages and query

## [4.1.1] - 2020-02-28

### Fixed

* Fix broken 4.1.0 release

## [4.1.0] - 2020-02-28

### Added

* Add compiled stylesheets to package

## [4.0.0] - 2020-02-14

### Added

* Display attachments (`image/*` and `text/*` media types)

### Changed

* Upgraded messages and query

## [3.3.0] - 2020-01-22

### Fixed

* Accordion now displays the aggregated status colour
* Render Examples rows properly
  ([#778](https://github.com/cucumber/cucumber/issues/778)
   [aslakhellesoy])
* Do not highlight placeholders
  ([#826](https://github.com/cucumber/cucumber/issues/826)
   [aslakhellesoy])

## [3.2.0] - 2020-01-10

### Changed

* [JavaScript] changed module name to `@cucumber/react`
* Replace styled-components with external CSS
  ([#839](https://github.com/cucumber/cucumber/pull/839)
   [aslakhellesoy])

## [3.1.0] - 2019-12-10

### Changed

* Render errors in `<pre>`
* Upgrade to cucumber-messages 8.0.0

## [3.0.0] - 2019-11-15

### Changed

* Only display accordion
* Upgrade to cucumber-messages 7.0.0
* Extract lookup logic to cucumber-query 1.0.0

### Removed

* Removed the side nav

## [2.0.1] - 2019-10-18

### Changed

* Upgrade to cucumber-messages 6.0.2

## [2.0.0] - 2019-10-10

* Upgrade to cucumber-messages 6.0.1

## [1.1.0] - 2019-08-29

### Fixed

* Better layout and styling
* Better results aggregation
* Better support for empty/malformed Gherkin documents

## [1.0.0] - 2019-08-23

### Added

* First release

<!-- Releases -->
[Unreleased]: https://github.com/cucumber/cucumber/compare/react/v8.0.1...master
[8.0.1]:      https://github.com/cucumber/cucumber/compare/react/v8.0.0...react/v8.0.1
[8.0.0]:      https://github.com/cucumber/cucumber/compare/react/v7.0.0...react/v8.0.0
[7.0.0]:      https://github.com/cucumber/cucumber/compare/react/v6.0.0...react/v7.0.0
[6.0.0]:      https://github.com/cucumber/cucumber/compare/react/v5.1.0...react/v6.0.0
[5.1.0]:      https://github.com/cucumber/cucumber/compare/react/v5.0.0...react/v5.1.0
[5.0.0]:      https://github.com/cucumber/cucumber/compare/react/v4.1.1...react/v5.0.0
[4.1.1]:      https://github.com/cucumber/cucumber/compare/react/v4.1.0...react/v4.1.1
[4.1.0]:      https://github.com/cucumber/cucumber/compare/react/v4.0.0...react/v4.1.0
[4.0.0]:      https://github.com/cucumber/cucumber/compare/react/v3.3.0...react/v4.0.0
[3.3.0]:      https://github.com/cucumber/cucumber/compare/react/v3.2.0...react/v3.3.0
[3.2.0]:      https://github.com/cucumber/cucumber/compare/cucumber-react/v3.1.0...react/v3.2.0
[3.1.0]:      https://github.com/cucumber/cucumber/compare/cucumber-react/v3.0.0...cucumber-react/v3.1.0
[3.0.0]:      https://github.com/cucumber/cucumber/compare/cucumber-react/v2.0.1...cucumber-react/v3.0.0
[2.0.1]:      https://github.com/cucumber/cucumber/compare/cucumber-react/v2.0.0...cucumber-react/v2.0.1
[2.0.0]:      https://github.com/cucumber/cucumber/compare/cucumber-react/v1.1.0...cucumber-react/v2.0.0
[1.1.0]:      https://github.com/cucumber/cucumber/compare/cucumber-react/v1.0.0...cucumber-react/v1.1.0
[1.0.0]:      https://github.com/cucumber/cucumber/releases/tag/cucumber-react/v1.0.0

<!-- Contributors in alphabetical order -->
[aslakhellesoy]:    https://github.com/aslakhellesoy
[codemrkay]:        https://github.com/codemrkay<|MERGE_RESOLUTION|>--- conflicted
+++ resolved
@@ -9,6 +9,8 @@
 
 ### Added
 
+* Display visible anchors for headers ([#983](https://github.com/cucumber/cucumber/issues/983))
+
 ### Changed
 
 ### Deprecated
@@ -17,15 +19,11 @@
 
 ### Fixed
 
-<<<<<<< HEAD
 ## [8.0.2] - 2020-06-29
 
 ### Added
 
-* Display visible anchors for headers ([#983](https://github.com/cucumber/cucumber/issues/983))
-=======
 * Expose `<FilteredResults>` in exports so we don't need to reach into `dist`
->>>>>>> bc428c42
 
 ## [8.0.1] - 2020-06-29
 
