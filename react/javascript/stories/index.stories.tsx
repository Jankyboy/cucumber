--- conflicted
+++ resolved
@@ -35,32 +35,13 @@
   .add('Step Container', () => {
     return <Wrapper envelopes={[]}>
       <StepContainer status={messages.TestResult.Status.PASSED}>
-<<<<<<< HEAD
-        <div style={{padding: '20px'}}>Something that passed</div>
-=======
         <div>Given a passed step</div>
-        <table>
-          <thead></thead>
-          <tr>
-            <td></td>
-            <td></td>
-          </tr>
-          <tr>
-            <td></td>
-            <td></td>
-          </tr>
-        </table>
->>>>>>> eb9395e0
       </StepContainer>
       <StepContainer status={messages.TestResult.Status.FAILED}>
-<<<<<<< HEAD
-        <div style={{padding: '20px'}}>Something that failed</div>
-=======
         <div>When a failed step</div>
       </StepContainer>
       <StepContainer status={messages.TestResult.Status.SKIPPED}>
         <div>Then a skipped step</div>
->>>>>>> eb9395e0
       </StepContainer>
     </Wrapper>
   })
