import { storiesOf } from '@storybook/react'
import React from 'react'
import { messages } from '@cucumber/messages'
import '../src/styles/react-accessible-accordion.css'
import '../src/styles/styles.scss'
import Wrapper from '../src/components/app/Wrapper'
import StepContainer from '../src/components/gherkin/StepContainer'

// @ts-ignore
import documentList from '../testdata/all.ndjson'
// @ts-ignore
import attachments from '../../../compatibility-kit/javascript/features/attachments/attachments.ndjson'
// @ts-ignore
import dataTables from '../../../compatibility-kit/javascript/features/data-tables/data-tables.ndjson'
// @ts-ignore
import examplesTables from '../../../compatibility-kit/javascript/features/examples-tables/examples-tables.ndjson'
// @ts-ignore
import hooks from '../../../compatibility-kit/javascript/features/hooks/hooks.ndjson'
// @ts-ignore
import minimal from '../../../compatibility-kit/javascript/features/minimal/minimal.ndjson'
// @ts-ignore
import parameterTypes from '../../../compatibility-kit/javascript/features/parameter-types/parameter-types.ndjson'
// @ts-ignore
import rules from '../../../compatibility-kit/javascript/features/rules/rules.ndjson'
// @ts-ignore
import stackTraces from '../../../compatibility-kit/javascript/features/stack-traces/stack-traces.ndjson'
import SearchBar from '../src/components/app/SearchBar'
import FilteredResults from '../src/components/app/FilteredResults'
import AllGherkinDocuments from '../src/components/app/AllGherkinDocuments'
import StatusFilterPassed from '../src/components/app/StatusFilterPassed'

function envelopes(ndjson: string): messages.IEnvelope[] {
  return ndjson.trim().split('\n')
    .map((json: string) => messages.Envelope.fromObject(JSON.parse(json)))
}

storiesOf('Features', module)
  .add('Step Container', () => {
    return <Wrapper envelopes={[]} btoa={window.btoa}>
      <StepContainer status={messages.TestStepResult.Status.PASSED}>
        <div>Given a passed step</div>
      </StepContainer>
      <StepContainer status={messages.TestStepResult.Status.FAILED}>
        <div>When a failed step</div>
      </StepContainer>
      <StepContainer status={messages.TestStepResult.Status.SKIPPED}>
        <div>Then a skipped step</div>
      </StepContainer>
    </Wrapper>
  })
  .add('Status Filter Passed', () => {
    return <Wrapper envelopes={[]}>
      <StatusFilterPassed statusQueryUpdated={status => { console.log(status); return status } } />
    </Wrapper>
  })
  .add('Search bar', () => {
    return <Wrapper envelopes={[]}>
      <SearchBar queryUpdated={(query) => console.log("query:", query)} />
    </Wrapper>
  })
  .add('Filtered results', () => {
    return <Wrapper envelopes={envelopes(documentList)}>
      <FilteredResults />
    </Wrapper>
  })
  .add('Document list', () => {
<<<<<<< HEAD
    return <Wrapper envelopes={envelopes(documentList)}>
      <AllGherkinDocuments />
    </Wrapper>
  })
  .add('Attachments', () => {
    return <Wrapper envelopes={envelopes(attachments)}>
      <AllGherkinDocuments/>
    </Wrapper>
  })
  .add('Examples Tables', () => {
    return <Wrapper envelopes={envelopes(examplesTables)}>
      <AllGherkinDocuments/>
    </Wrapper>
  })
  .add('Data Tables', () => {
    return <Wrapper envelopes={envelopes(dataTables)}>
      <AllGherkinDocuments/>
    </Wrapper>
  })
  .add('Hooks', () => {
    return <Wrapper envelopes={envelopes(hooks)}>
      <AllGherkinDocuments/>
    </Wrapper>
  })
  .add('Parameter Types', () => {
    return <Wrapper envelopes={envelopes(parameterTypes)}>
      <AllGherkinDocuments/>
    </Wrapper>
  })
  .add('Rules', () => {
    return <Wrapper envelopes={envelopes(rules)}>
      <AllGherkinDocuments/>
    </Wrapper>
  })
  .add('Stack Traces', () => {
    return <Wrapper envelopes={envelopes(stackTraces)}>
      <AllGherkinDocuments />
=======
    return <Wrapper envelopes={envelopes(documentList)} btoa={window.btoa}>
      <GherkinDocumentList/>
    </Wrapper>
  })
  .add('Attachments', () => {
    return <Wrapper envelopes={envelopes(attachments)} btoa={window.btoa}>
      <GherkinDocumentList/>
    </Wrapper>
  })
  .add('Examples Tables', () => {
    return <Wrapper envelopes={envelopes(examplesTables)} btoa={window.btoa}>
      <GherkinDocumentList/>
    </Wrapper>
  })
  .add('Data Tables', () => {
    return <Wrapper envelopes={envelopes(dataTables)} btoa={window.btoa}>
      <GherkinDocumentList/>
    </Wrapper>
  })
  .add('Hooks', () => {
    return <Wrapper envelopes={envelopes(hooks)} btoa={window.btoa}>
      <GherkinDocumentList/>
    </Wrapper>
  })
  .add('Minimal', () => {
    return <Wrapper envelopes={envelopes(minimal)} btoa={window.btoa}>
      <GherkinDocumentList/>
    </Wrapper>
  })
  .add('Parameter Types', () => {
    return <Wrapper envelopes={envelopes(parameterTypes)} btoa={window.btoa}>
      <GherkinDocumentList/>
    </Wrapper>
  })
  .add('Rules', () => {
    return <Wrapper envelopes={envelopes(rules)} btoa={window.btoa}>
      <GherkinDocumentList/>
    </Wrapper>
  })
  .add('Stack Traces', () => {
    return <Wrapper envelopes={envelopes(stackTraces)} btoa={window.btoa}>
      <GherkinDocumentList/>
>>>>>>> 46046437
    </Wrapper>
  })<|MERGE_RESOLUTION|>--- conflicted
+++ resolved
@@ -64,33 +64,32 @@
     </Wrapper>
   })
   .add('Document list', () => {
-<<<<<<< HEAD
-    return <Wrapper envelopes={envelopes(documentList)}>
+    return <Wrapper envelopes={envelopes(documentList)} btoa={window.btoa}>
       <AllGherkinDocuments />
     </Wrapper>
   })
   .add('Attachments', () => {
-    return <Wrapper envelopes={envelopes(attachments)}>
+    return <Wrapper envelopes={envelopes(attachments)} btoa={window.btoa}>
       <AllGherkinDocuments/>
     </Wrapper>
   })
   .add('Examples Tables', () => {
-    return <Wrapper envelopes={envelopes(examplesTables)}>
+    return <Wrapper envelopes={envelopes(examplesTables)} btoa={window.btoa}>
       <AllGherkinDocuments/>
     </Wrapper>
   })
   .add('Data Tables', () => {
-    return <Wrapper envelopes={envelopes(dataTables)}>
+    return <Wrapper envelopes={envelopes(dataTables)} btoa={window.btoa}>
       <AllGherkinDocuments/>
     </Wrapper>
   })
   .add('Hooks', () => {
-    return <Wrapper envelopes={envelopes(hooks)}>
+    return <Wrapper envelopes={envelopes(hooks)} btoa={window.btoa}>
       <AllGherkinDocuments/>
     </Wrapper>
   })
   .add('Parameter Types', () => {
-    return <Wrapper envelopes={envelopes(parameterTypes)}>
+    return <Wrapper envelopes={envelopes(parameterTypes)} btoa={window.btoa}>
       <AllGherkinDocuments/>
     </Wrapper>
   })
@@ -102,49 +101,5 @@
   .add('Stack Traces', () => {
     return <Wrapper envelopes={envelopes(stackTraces)}>
       <AllGherkinDocuments />
-=======
-    return <Wrapper envelopes={envelopes(documentList)} btoa={window.btoa}>
-      <GherkinDocumentList/>
-    </Wrapper>
-  })
-  .add('Attachments', () => {
-    return <Wrapper envelopes={envelopes(attachments)} btoa={window.btoa}>
-      <GherkinDocumentList/>
-    </Wrapper>
-  })
-  .add('Examples Tables', () => {
-    return <Wrapper envelopes={envelopes(examplesTables)} btoa={window.btoa}>
-      <GherkinDocumentList/>
-    </Wrapper>
-  })
-  .add('Data Tables', () => {
-    return <Wrapper envelopes={envelopes(dataTables)} btoa={window.btoa}>
-      <GherkinDocumentList/>
-    </Wrapper>
-  })
-  .add('Hooks', () => {
-    return <Wrapper envelopes={envelopes(hooks)} btoa={window.btoa}>
-      <GherkinDocumentList/>
-    </Wrapper>
-  })
-  .add('Minimal', () => {
-    return <Wrapper envelopes={envelopes(minimal)} btoa={window.btoa}>
-      <GherkinDocumentList/>
-    </Wrapper>
-  })
-  .add('Parameter Types', () => {
-    return <Wrapper envelopes={envelopes(parameterTypes)} btoa={window.btoa}>
-      <GherkinDocumentList/>
-    </Wrapper>
-  })
-  .add('Rules', () => {
-    return <Wrapper envelopes={envelopes(rules)} btoa={window.btoa}>
-      <GherkinDocumentList/>
-    </Wrapper>
-  })
-  .add('Stack Traces', () => {
-    return <Wrapper envelopes={envelopes(stackTraces)} btoa={window.btoa}>
-      <GherkinDocumentList/>
->>>>>>> 46046437
     </Wrapper>
   })