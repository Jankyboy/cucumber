--- conflicted
+++ resolved
@@ -1,12 +1,16 @@
 import { storiesOf } from '@storybook/react'
-import React from 'react'
 import { messages } from '@cucumber/messages'
-import '../src/styles/react-accessible-accordion.css'
-import '../src/styles/styles.scss'
 import QueriesWrapper from '../src/components/app/QueriesWrapper'
 import StepContainer from '../src/components/gherkin/StepContainer'
 import {Query as GherkinQuery} from '@cucumber/gherkin'
 import {Query as CucumberQuery} from '@cucumber/query'
+import SearchBar from '../src/components/app/SearchBar'
+import FilteredResults from '../src/components/app/FilteredResults'
+import GherkinDocumentList from '../src/components/app/GherkinDocumentList'
+import React from 'react'
+
+import '../src/styles/react-accessible-accordion.css'
+import '../src/styles/styles.scss'
 
 // @ts-ignore
 import documentList from '../testdata/all.ndjson'
@@ -26,18 +30,13 @@
 import rules from '../../../compatibility-kit/javascript/features/rules/rules.ndjson'
 // @ts-ignore
 import stackTraces from '../../../compatibility-kit/javascript/features/stack-traces/stack-traces.ndjson'
-<<<<<<< HEAD
-import SearchBar from '../src/components/app/SearchBar'
-import FilteredResults from '../src/components/app/FilteredResults'
-import AllGherkinDocuments from '../src/components/app/AllGherkinDocuments'
 
 function envelopes(ndjson: string): messages.IEnvelope[] {
   return ndjson.trim().split('\n')
     .map((json: string) => messages.Envelope.fromObject(JSON.parse(json)))
-=======
-import Step from '../src/components/gherkin/Step'
+}
 
-function props(ndjson: string): {gherkinQuery: GherkinQuery, cucumberQuery: CucumberQuery, btoa: (data: string) => string} {
+function props(ndjson: string): {gherkinQuery: GherkinQuery, cucumberQuery: CucumberQuery} {
   const gherkinQuery = new GherkinQuery()
   const cucumberQuery = new CucumberQuery()
   for (const json of ndjson.trim().split('\n')) {
@@ -45,8 +44,7 @@
     gherkinQuery.update(envelope)
     cucumberQuery.update(envelope)
   }
-  return {gherkinQuery, cucumberQuery, btoa: window.btoa}
->>>>>>> e0711272
+  return {gherkinQuery, cucumberQuery}
 }
 
 storiesOf('Features', module)
@@ -64,56 +62,16 @@
     </QueriesWrapper>
   })
   .add('Search bar', () => {
-    return <Wrapper envelopes={[]} btoa={window.btoa}>
+    return<QueriesWrapper {...props(documentList)}>
       <SearchBar queryUpdated={(query) => console.log("query:", query)} />
-    </Wrapper>
+    </QueriesWrapper>
   })
   .add('Filtered results', () => {
-    return <Wrapper envelopes={envelopes(documentList)} btoa={window.btoa}>
+    return <QueriesWrapper {...props(documentList)}>
       <FilteredResults />
-    </Wrapper>
+    </QueriesWrapper>
   })
   .add('Document list', () => {
-<<<<<<< HEAD
-    return <Wrapper envelopes={envelopes(documentList)} btoa={window.btoa}>
-      <AllGherkinDocuments />
-    </Wrapper>
-  })
-  .add('Attachments', () => {
-    return <Wrapper envelopes={envelopes(attachments)} btoa={window.btoa}>
-      <AllGherkinDocuments/>
-    </Wrapper>
-  })
-  .add('Examples Tables', () => {
-    return <Wrapper envelopes={envelopes(examplesTables)} btoa={window.btoa}>
-      <AllGherkinDocuments/>
-    </Wrapper>
-  })
-  .add('Data Tables', () => {
-    return <Wrapper envelopes={envelopes(dataTables)} btoa={window.btoa}>
-      <AllGherkinDocuments/>
-    </Wrapper>
-  })
-  .add('Hooks', () => {
-    return <Wrapper envelopes={envelopes(hooks)} btoa={window.btoa}>
-      <AllGherkinDocuments/>
-    </Wrapper>
-  })
-  .add('Parameter Types', () => {
-    return <Wrapper envelopes={envelopes(parameterTypes)} btoa={window.btoa}>
-      <AllGherkinDocuments/>
-    </Wrapper>
-  })
-  .add('Rules', () => {
-    return <Wrapper envelopes={envelopes(rules)} btoa={window.btoa}>
-      <AllGherkinDocuments/>
-    </Wrapper>
-  })
-  .add('Stack Traces', () => {
-    return <Wrapper envelopes={envelopes(stackTraces)} btoa={window.btoa}>
-      <AllGherkinDocuments />
-    </Wrapper>
-=======
     return <QueriesWrapper {...props(documentList)}>
       <GherkinDocumentList/>
     </QueriesWrapper>
@@ -158,5 +116,4 @@
     return <QueriesWrapper {...props(stackTraces)}>
       <GherkinDocumentList/>
     </QueriesWrapper>
->>>>>>> e0711272
   })