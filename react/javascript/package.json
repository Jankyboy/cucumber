--- conflicted
+++ resolved
@@ -29,19 +29,13 @@
     "ansi-to-html": "^0.6.14",
     "color": "^3.1.3",
     "elasticlunr": "^0.9.5",
-<<<<<<< HEAD
-    "highlight-words": "^1.1.0",
-    "react-markdown": "^5.0.3",
     "remark-gfm": "^1.0.0",
-    "react-accessible-accordion": "^3.3.4"
-=======
     "hast-util-sanitize": "^3.0.2",
     "highlight-words": "^1.1.1",
     "react-accessible-accordion": "^3.3.4",
     "react-markdown": "^6.0.1",
     "rehype-raw": "^5.1.0",
     "rehype-sanitize": "^4.0.0"
->>>>>>> 00996116
   },
   "peerDependencies": {
     "react": "~17",
