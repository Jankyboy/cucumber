--- conflicted
+++ resolved
@@ -31,12 +31,8 @@
     "elasticlunr": "^0.9.5",
     "highlight-words": "^1.1.0",
     "react-markdown": "^5.0.3",
-<<<<<<< HEAD
     "remark-gfm": "^1.0.0",
-    "react-accessible-accordion": "^3.3.3"
-=======
     "react-accessible-accordion": "^3.3.4"
->>>>>>> 3ae49a9e
   },
   "peerDependencies": {
     "react": "~17",
