--- conflicted
+++ resolved
@@ -58,11 +58,7 @@
     "@types/react": "^17.0.4",
     "@types/react-dom": "^17.0.3",
     "babel-loader": "^8.2.2",
-<<<<<<< HEAD
-    "core-js": "^3.11.0",
-=======
     "core-js": "^3.11.1",
->>>>>>> 73f4a40e
     "glob": "^7.1.6",
     "jsdom": "^16.5.3",
     "mocha": "^8.3.2",
