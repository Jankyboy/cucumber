--- conflicted
+++ resolved
@@ -25,13 +25,8 @@
 
   const entries: Array<[
     string,
-<<<<<<< HEAD
-    messages.TestResult.Status
+    messages.TestStepResult.Status
   ]> = gherkinDocuments.map(gherkinDocument => {
-=======
-    messages.TestStepResult.Status
-  ]> = gherkinQuery.getGherkinDocuments().map(gherkinDocument => {
->>>>>>> 46046437
     const gherkinDocumentStatus = gherkinDocument.feature
       ? cucumberQuery.getWorstTestStepResult(
           cucumberQuery.getPickleTestStepResults(
