$border-color: #4B5662;
$white: #F0EFFB;

$passed: #2CB14A;
$skipped: #00A0CC;
$pending: #FFAD33;
$undefined: #FFAD33;
$ambiguous: #F4EBFD;
$failed: #BB0000;
$unknown: #B6BECB;

@mixin padding-table-cell {
  padding: .3em;
}

.cucumber-react {
  h1, h2, h3 {
    padding: 0;
    margin-top: 0.3em;
    margin-bottom: 0em;
    display: inline-block;
  }

  a { color: inherit; }

  ol {
    list-style-type: none;
    padding-left: 0;
  }

  section {
    margin-bottom: 1em;
  }

  .status-passed {
    color: $passed
  }

  .status-skipped {
    color: $skipped
  }

  .status-pending {
    color: $pending
  }

  .status-undefined {
    color: $undefined
  }

  .status-ambiguous {
    color: $ambiguous
  }

  .status-failed {
    color: $failed
  }

  .status-unknown {
    color: $unknown
  }

  table {
    border: 1px solid $border-color;
    border-collapse: collapse;
    margin-top: .5em;
    margin-bottom: .5em;

    th {
      border: 1px solid $border-color;
      @include padding-table-cell;
    }

<<<<<<< HEAD
    td {
      border: 1px solid $border-color;
      @include padding-table-cell;
=======
      &__status {
          padding: 0.5em 3px 3px 3px;

      }

      &__step {
        flex-grow: 1;
      }
>>>>>>> eb9395e0
    }
  }

  .gherkin-document-list {
    font: 14px 'Open Sans', sans-serif;
    color: #161C24;
    background: #fff;
    overflow-x: hidden;
  }

  .indent {
    margin-left: 1em;
  }

  .keyword {
    font-weight: bold;
  }

  .step {
    padding: 0.1em;

    &-text {
      font-weight: normal;
    }

    &-param {
      font-weight: normal;
    }
  }

  .step-container {
    display: flex;

    &__step {
      flex-grow: 1;
    }
  }

  .status_icon {
    padding-top: 0.35em;
    padding-right: 0.5em;
  }

  .error-message {
    padding: 0.5em;
    margin: 0;
    overflow: scroll;
  }

  .tag-list {
    padding: 0;
    margin-bottom: 0;
  }

  .tag {
    display: inline;
    list-style-type: none;
    padding: 4px 8px 4px 8px;
    margin-right: 6px;
    background-color: #FFFFFF;
    border-radius: 6px;
  }
}<|MERGE_RESOLUTION|>--- conflicted
+++ resolved
@@ -17,7 +17,7 @@
   h1, h2, h3 {
     padding: 0;
     margin-top: 0.3em;
-    margin-bottom: 0em;
+    margin-bottom: 0;
     display: inline-block;
   }
 
@@ -71,20 +71,17 @@
       @include padding-table-cell;
     }
 
-<<<<<<< HEAD
     td {
       border: 1px solid $border-color;
       @include padding-table-cell;
-=======
+
       &__status {
           padding: 0.5em 3px 3px 3px;
-
       }
 
       &__step {
         flex-grow: 1;
       }
->>>>>>> eb9395e0
     }
   }
 
