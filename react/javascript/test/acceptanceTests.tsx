import path from 'path'
import fs from 'fs'
import { IdGenerator } from '@cucumber/messages'
import { GherkinStreams, Query as GherkinQuery } from '@cucumber/gherkin'
import React from 'react'
import ReactDOM from 'react-dom'
import { JSDOM } from 'jsdom'
<<<<<<< HEAD
import SupportCode from '@cucumber/fake-cucumber/dist/src/SupportCode'
import makeDummyStepDefinitions from '@cucumber/fake-cucumber/dist/test/makeDummyStepDefinitions'
import makeDummyHooks from '@cucumber/fake-cucumber/dist/test/makeDummyHooks'
import CucumberStream from '@cucumber/fake-cucumber/dist/src/CucumberStream'
import PerfHooksClock from '@cucumber/fake-cucumber/dist/src/PerfHooksClock'
import { withFullStackTrace } from '@cucumber/fake-cucumber/dist/src/ErrorMessageGenerator'
import Wrapper from '../src/components/app/Wrapper'
import AllGherkinDocuments from '../src/components/app/AllGherkinDocuments'
=======
import { runCucumber, SupportCode } from '@cucumber/fake-cucumber'
import { QueriesWrapper } from '../src'
import {
  Query as CucumberQuery,
  QueryStream as CucumberQueryStream,
} from '@cucumber/query'
>>>>>>> e0711272

describe('App', () => {
  const dir = __dirname + '/../../../gherkin/testdata/good'
  const files = fs.readdirSync(dir)

  for (const file of files) {
    if (file.match(/\.feature$/)) {
      it(`can render ${file}`, async () => {
        const dom = new JSDOM(
          '<html lang="en"><body><div id="content"></div></body></html>'
        )
        // @ts-ignore
        global.window = dom.window
        // global.navigator = dom.window.navigator
        const document = dom.window.document

        const supportCode = new SupportCode()
        const p = path.join(dir, file)
        const gherkinStream = GherkinStreams.fromPaths([p], {
          newId: IdGenerator.incrementing(),
          createReadStream(filePath: string) {
            return fs.createReadStream(filePath, { encoding: 'utf-8' })
          },
        })
        const gherkinQuery = new GherkinQuery()
        const cucumberQuery = new CucumberQuery()
        const cucumberQueryStream = new CucumberQueryStream(cucumberQuery)
        await runCucumber(
          supportCode,
          gherkinStream,
          gherkinQuery,
          cucumberQueryStream
        )
        const app = (
<<<<<<< HEAD
          <Wrapper envelopes={envelopes} btoa={nodejsBtoa}>
            <AllGherkinDocuments />
          </Wrapper>
=======
          <QueriesWrapper
            gherkinQuery={gherkinQuery}
            cucumberQuery={cucumberQuery}
          >
            <GherkinDocumentList />
          </QueriesWrapper>
>>>>>>> e0711272
        )
        ReactDOM.render(app, document.getElementById('content'))
      }).timeout(2000)
    }
  }
})<|MERGE_RESOLUTION|>--- conflicted
+++ resolved
@@ -5,23 +5,13 @@
 import React from 'react'
 import ReactDOM from 'react-dom'
 import { JSDOM } from 'jsdom'
-<<<<<<< HEAD
-import SupportCode from '@cucumber/fake-cucumber/dist/src/SupportCode'
-import makeDummyStepDefinitions from '@cucumber/fake-cucumber/dist/test/makeDummyStepDefinitions'
-import makeDummyHooks from '@cucumber/fake-cucumber/dist/test/makeDummyHooks'
-import CucumberStream from '@cucumber/fake-cucumber/dist/src/CucumberStream'
-import PerfHooksClock from '@cucumber/fake-cucumber/dist/src/PerfHooksClock'
-import { withFullStackTrace } from '@cucumber/fake-cucumber/dist/src/ErrorMessageGenerator'
-import Wrapper from '../src/components/app/Wrapper'
-import AllGherkinDocuments from '../src/components/app/AllGherkinDocuments'
-=======
 import { runCucumber, SupportCode } from '@cucumber/fake-cucumber'
 import { QueriesWrapper } from '../src'
 import {
   Query as CucumberQuery,
   QueryStream as CucumberQueryStream,
 } from '@cucumber/query'
->>>>>>> e0711272
+import GherkinDocumentList from '../src/components/app/GherkinDocumentList'
 
 describe('App', () => {
   const dir = __dirname + '/../../../gherkin/testdata/good'
@@ -56,18 +46,12 @@
           cucumberQueryStream
         )
         const app = (
-<<<<<<< HEAD
-          <Wrapper envelopes={envelopes} btoa={nodejsBtoa}>
-            <AllGherkinDocuments />
-          </Wrapper>
-=======
           <QueriesWrapper
             gherkinQuery={gherkinQuery}
             cucumberQuery={cucumberQuery}
           >
-            <GherkinDocumentList />
+            <GherkinDocumentList gherkinDocuments={gherkinQuery.getGherkinDocuments()}/>
           </QueriesWrapper>
->>>>>>> e0711272
         )
         ReactDOM.render(app, document.getElementById('content'))
       }).timeout(2000)
