--- conflicted
+++ resolved
@@ -26,15 +26,6 @@
     "uuid": "^8.3.1"
   },
   "devDependencies": {
-<<<<<<< HEAD
-    "@types/mocha": "^8.0.3",
-    "@types/node": "^14.14.6",
-    "@typescript-eslint/eslint-plugin": "^4.6.1",
-    "@typescript-eslint/parser": "^4.6.1",
-    "copyfiles": "^2.4.0",
-    "core-js": "^3.6.5",
-    "eslint": "^7.12.1",
-=======
     "@types/mocha": "^8.0.4",
     "@types/node": "^14.14.7",
     "@typescript-eslint/eslint-plugin": "^4.7.0",
@@ -42,7 +33,6 @@
     "copyfiles": "^2.4.0",
     "core-js": "^3.7.0",
     "eslint": "^7.13.0",
->>>>>>> a2e9ec26
     "eslint-config-prettier": "^6.15.0",
     "eslint-plugin-node": "^11.1.0",
     "eslint-plugin-prettier": "^3.1.4",
