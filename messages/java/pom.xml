--- conflicted
+++ resolved
@@ -16,12 +16,7 @@
 
     <properties>
         <project.Automatic-Module-Name>io.cucumber.messages</project.Automatic-Module-Name>
-<<<<<<< HEAD
         <jackson-databind.version>2.11.3</jackson-databind.version>
-        <protobuf.version>3.15.6</protobuf.version>
-=======
-        <protobuf.version>3.15.7</protobuf.version>
->>>>>>> 3ae49a9e
     </properties>
 
     <scm>
