<?xml version="1.0"?>
<project xmlns="http://maven.apache.org/POM/4.0.0" xmlns:xsi="http://www.w3.org/2001/XMLSchema-instance" xsi:schemaLocation="http://maven.apache.org/POM/4.0.0 http://maven.apache.org/xsd/maven-4.0.0.xsd">
    <modelVersion>4.0.0</modelVersion>

    <parent>
        <groupId>io.cucumber</groupId>
        <artifactId>cucumber-parent</artifactId>
        <version>2.1.2</version>
    </parent>
    <artifactId>messages</artifactId>
    <version>14.0.2-SNAPSHOT</version>
    <packaging>jar</packaging>
    <name>Cucumber Messages</name>
    <description>Protocol Buffer messages for Cucumber's inter-process communication</description>
    <url>https://github.com/cucumber/cucumber-messages-java</url>

    <properties>
        <project.Automatic-Module-Name>io.cucumber.messages</project.Automatic-Module-Name>
<<<<<<< HEAD
        <jackson-databind.version>2.11.3</jackson-databind.version>
=======
        <protobuf.version>3.15.6</protobuf.version>
>>>>>>> 60411d82
    </properties>

    <scm>
        <connection>scm:git:git://github.com/cucumber/messages-java.git</connection>
        <developerConnection>scm:git:git@github.com:cucumber/messages-java.git</developerConnection>
        <url>git://github.com/cucumber/messages-java.git</url>
    </scm>

    <dependencies>
        <dependency>
            <groupId>com.fasterxml.jackson.core</groupId>
            <artifactId>jackson-databind</artifactId>
            <version>${jackson-databind.version}</version>
        </dependency>

        <dependency>
            <groupId>org.junit.jupiter</groupId>
            <artifactId>junit-jupiter</artifactId>
            <version>5.7.1</version>
            <scope>test</scope>
        </dependency>

        <dependency>
            <groupId>org.hamcrest</groupId>
            <artifactId>hamcrest-core</artifactId>
            <version>2.2</version>
            <scope>test</scope>
        </dependency>

    </dependencies>

    <build>
        <resources>
            <resource>
                <directory>src/main/resources</directory>
                <filtering>true</filtering>
            </resource>
        </resources>
        <plugins>
            <plugin>
                <groupId>org.jsonschema2pojo</groupId>
                <artifactId>jsonschema2pojo-maven-plugin</artifactId>
                <version>1.0.2</version>
                <configuration>
                    <sourceDirectory>${basedir}/../jsonschema</sourceDirectory>
                    <annotationStyle>none</annotationStyle>
                    <useLongIntegers>true</useLongIntegers>
                    <includeConstructors>true</includeConstructors>
                    <targetPackage>io.cucumber.messages.types</targetPackage>
                </configuration>
                <executions>
                    <execution>
                        <goals>
                            <goal>generate</goal>
                        </goals>
                    </execution>
                </executions>
            </plugin>
            <plugin>
                <groupId>org.apache.maven.plugins</groupId>
                <artifactId>maven-shade-plugin</artifactId>
                <executions>
                    <execution>
                        <phase>package</phase>
                        <goals>
                            <goal>shade</goal>
                        </goals>
                        <configuration>
                            <artifactSet>
                                <includes>
                                    <include>com.fasterxml.jackson.core:jackson-databind</include>
                                    <include>com.fasterxml.jackson.core:jackson-core</include>
                                    <include>com.fasterxml.jackson.core:jackson-annotations</include>
                                </includes>
                            </artifactSet>
                            <relocations>
                                <relocation>
                                    <pattern>com.fasterxml</pattern>
                                    <shadedPattern>io.cucumber.messages.internal.com.fasterxml</shadedPattern>
                                </relocation>
                            </relocations>
                            <filters>
                                <filter>
                                    <artifact>com.fasterxml.jackson.core:jackson-databind</artifact>
                                    <excludes>
                                        <exclude>module-info.class</exclude>
                                        <exclude>META-INF/MANIFEST.MF</exclude>
                                    </excludes>
                                </filter>
                            </filters>
                        </configuration>
                    </execution>
                </executions>
            </plugin>
        </plugins>
    </build>
</project><|MERGE_RESOLUTION|>--- conflicted
+++ resolved
@@ -16,11 +16,8 @@
 
     <properties>
         <project.Automatic-Module-Name>io.cucumber.messages</project.Automatic-Module-Name>
-<<<<<<< HEAD
         <jackson-databind.version>2.11.3</jackson-databind.version>
-=======
         <protobuf.version>3.15.6</protobuf.version>
->>>>>>> 60411d82
     </properties>
 
     <scm>
