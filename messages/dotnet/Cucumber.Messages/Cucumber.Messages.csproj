<?xml version="1.0"?>
<Project Sdk="Microsoft.NET.Sdk">

  <PropertyGroup>
    <TargetFrameworks>net45;netstandard2.0</TargetFrameworks>
    <VersionNumber>15.0.0</VersionNumber>
    <Version Condition="'$(SnapshotSuffix)' != ''">$(VersionNumber)-$(SnapshotSuffix)</Version>
    <Version Condition="'$(SnapshotSuffix)' == ''">$(VersionNumber)</Version>
    <SignAssembly>true</SignAssembly>
    <DelaySign>false</DelaySign>
    <GeneratePackageOnBuild>false</GeneratePackageOnBuild>
  </PropertyGroup>

  <PropertyGroup Label="Package Properties">
    <PackageId>Cucumber.Messages</PackageId>
    <Title>Cucumber.Messages</Title>
    <Authors>Cucumber Ltd, TechTalk</Authors>
    <Description>Protocol Buffer messages for Cucumber's and SpecFlow's inter-process communication</Description>
    <PackageVersion>$(Version)</PackageVersion>
    <Copyright>Copyright &#xA9; Cucumber Ltd &amp; TechTalk</Copyright>
    <PackageLicenseExpression>MIT</PackageLicenseExpression>
    <PackageIconUrl>https://cucumber.io/images/cucumber-mark-32x32.png</PackageIconUrl>
    <PackageTags>cucumber-messages cucumber specflow gherkin</PackageTags>
    <PackageOutputPath Condition="'$(SolutionDir)' != ''">$(SolutionDir)/GeneratedNuGetPackages/$(Configuration)</PackageOutputPath>
    <PackageOutputPath Condition="'$(SolutionDir)' == ''">$(MSBuildThisFileDirectory)/../GeneratedNuGetPackages/$(Configuration)</PackageOutputPath>
    <RepositoryUrl>https://github.com/cucumber/cucumber</RepositoryUrl>
    <RepositoryType>git</RepositoryType>
    <AssemblyOriginatorKeyFile>Cucumber.Messages.snk</AssemblyOriginatorKeyFile>
  </PropertyGroup>

  <ItemGroup>
<<<<<<< HEAD
    <PackageReference Include="Google.Protobuf" Version="3.15.7"/>
    <PackageReference Include="Grpc.Tools" Version="2.37.0">
=======
    <PackageReference Include="Google.Protobuf" Version="3.15.8"/>
    <PackageReference Include="Grpc.Tools" Version="2.36.4">
>>>>>>> fc83819f
      <PrivateAssets>all</PrivateAssets>
      <IncludeAssets>runtime; build; native; contentfiles; analyzers; buildtransitive</IncludeAssets>
    </PackageReference>

    <PackageReference Include="Microsoft.NETFramework.ReferenceAssemblies" Version="1.0.0">
      <PrivateAssets>all</PrivateAssets>
      <IncludeAssets>runtime; build; native; contentfiles; analyzers</IncludeAssets>
    </PackageReference>
  </ItemGroup>

  <ItemGroup>
    <Compile Remove="Messages.cs"/>
    <Protobuf Include="../messages.proto" OutputDir="$(MsBuildThisFileDirectory)" GrpcServices="None"/>
  </ItemGroup>
</Project><|MERGE_RESOLUTION|>--- conflicted
+++ resolved
@@ -29,13 +29,8 @@
   </PropertyGroup>
 
   <ItemGroup>
-<<<<<<< HEAD
-    <PackageReference Include="Google.Protobuf" Version="3.15.7"/>
+    <PackageReference Include="Google.Protobuf" Version="3.15.8"/>
     <PackageReference Include="Grpc.Tools" Version="2.37.0">
-=======
-    <PackageReference Include="Google.Protobuf" Version="3.15.8"/>
-    <PackageReference Include="Grpc.Tools" Version="2.36.4">
->>>>>>> fc83819f
       <PrivateAssets>all</PrivateAssets>
       <IncludeAssets>runtime; build; native; contentfiles; analyzers; buildtransitive</IncludeAssets>
     </PackageReference>
