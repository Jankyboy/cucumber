<?xml version="1.0"?>
<Project Sdk="Microsoft.NET.Sdk">

  <PropertyGroup>
    <TargetFrameworks>net45;netstandard2.0</TargetFrameworks>
    <VersionNumber>12.1.1</VersionNumber>
    <Version Condition="'$(SnapshotSuffix)' != ''">$(VersionNumber)-$(SnapshotSuffix)</Version>
    <Version Condition="'$(SnapshotSuffix)' == ''">$(VersionNumber)</Version>
    <SignAssembly>true</SignAssembly>
    <DelaySign>false</DelaySign>
    <GeneratePackageOnBuild>false</GeneratePackageOnBuild>
  </PropertyGroup>

  <PropertyGroup Label="Package Properties">
    <PackageId>Cucumber.Messages</PackageId>
    <Title>Cucumber.Messages</Title>
    <Authors>Cucumber Ltd, TechTalk</Authors>
    <Description>Protocol Buffer messages for Cucumber's and SpecFlow's inter-process communication</Description>
    <PackageVersion>$(Version)</PackageVersion>
    <Copyright>Copyright &#xA9; Cucumber Ltd &amp; TechTalk</Copyright>
    <PackageLicenseExpression>MIT</PackageLicenseExpression>
    <PackageIconUrl>https://cucumber.io/images/cucumber-mark-32x32.png</PackageIconUrl>
    <PackageTags>cucumber-messages cucumber specflow gherkin</PackageTags>
    <PackageOutputPath Condition="'$(SolutionDir)' != ''">$(SolutionDir)/GeneratedNuGetPackages/$(Configuration)</PackageOutputPath>
    <PackageOutputPath Condition="'$(SolutionDir)' == ''">$(MSBuildThisFileDirectory)/../GeneratedNuGetPackages/$(Configuration)</PackageOutputPath>
    <RepositoryUrl>https://github.com/cucumber/cucumber</RepositoryUrl>
    <RepositoryType>git</RepositoryType>
    <AssemblyOriginatorKeyFile>Cucumber.Messages.snk</AssemblyOriginatorKeyFile>
  </PropertyGroup>

  <ItemGroup>
<<<<<<< HEAD
    <PackageReference Include="Google.Protobuf" Version="3.12.3"/>
    <PackageReference Include="Grpc.Tools" Version="1.20.1">
=======
    <PackageReference Include="Google.Protobuf" Version="3.7.0"/>
    <PackageReference Include="Grpc.Tools" Version="1.22.1">
>>>>>>> 7f8ea9e3
      <PrivateAssets>all</PrivateAssets>
      <IncludeAssets>runtime; build; native; contentfiles; analyzers; buildtransitive</IncludeAssets>
    </PackageReference>

    <PackageReference Include="Microsoft.NETFramework.ReferenceAssemblies" Version="1.0.0-preview.2">
      <PrivateAssets>all</PrivateAssets>
      <IncludeAssets>runtime; build; native; contentfiles; analyzers</IncludeAssets>
    </PackageReference>
  </ItemGroup>

  <ItemGroup>
    <Compile Remove="Messages.cs"/>
    <Protobuf Include="../messages.proto" OutputDir="$(MsBuildThisFileDirectory)" GrpcServices="None"/>
  </ItemGroup>
</Project><|MERGE_RESOLUTION|>--- conflicted
+++ resolved
@@ -29,13 +29,8 @@
   </PropertyGroup>
 
   <ItemGroup>
-<<<<<<< HEAD
     <PackageReference Include="Google.Protobuf" Version="3.12.3"/>
-    <PackageReference Include="Grpc.Tools" Version="1.20.1">
-=======
-    <PackageReference Include="Google.Protobuf" Version="3.7.0"/>
     <PackageReference Include="Grpc.Tools" Version="1.22.1">
->>>>>>> 7f8ea9e3
       <PrivateAssets>all</PrivateAssets>
       <IncludeAssets>runtime; build; native; contentfiles; analyzers; buildtransitive</IncludeAssets>
     </PackageReference>
