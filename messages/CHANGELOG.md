--- conflicted
+++ resolved
@@ -11,13 +11,10 @@
 
 ### Changed
 
-<<<<<<< HEAD
 * [JavaScript] The stream classes have to be imported separately:
   `import { MessageToBinaryStream, MessageToNdjsonStream, BinaryToMessageStream, NdjsonToMessageStream} from '@cucumber/messages/dist/src/stream'`
   ([#1331](https://github.com/cucumber/cucumber/issues/1331))
-=======
-- In JavaScript, Int64 fields are now typed as `number`, rather than `number|Long`
->>>>>>> cc87cc34
+* In JavaScript, Int64 fields are now typed as `number`, rather than `number|Long`
 
 ### Deprecated
 
