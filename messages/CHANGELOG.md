# CHANGE LOG
All notable changes to this project will be documented in this file.

The format is based on [Keep a Changelog](http://keepachangelog.com/)
and this project adheres to [Semantic Versioning](http://semver.org/).

----
## [Unreleased]

### Added
<<<<<<< HEAD
 * Suggested file name to the Attachment messages ([#1128](https://github.com/cucumber/cucumber/pull/1128)) 
=======
* Added ProtocolVersion to access messages version reliably ([#1127](https://github.com/cucumber/cucumber/pull/1127) [mpkorstanje])
>>>>>>> 81e6a0b4

### Changed

### Deprecated

### Removed

### Fixed

## [12.3.2] - 2020-07-29

### Fixed

* Release process for 12.3.1 failed

## [12.3.1] - 2020-07-29

### Fixed

* Release process for 12.3.0 failed

## [12.3.0] - 2020-07-29

### Added
* Add JavaMethod and JavaStackTraceElement as SourceReference ([#1120](https://github.com/cucumber/cucumber/pull/1120))

### Fixed

* [Ruby] Fix computing of Timestamp (see [cucumber-ruby#1438](https://github.com/cucumber/cucumber-ruby/issues/1438))

## [12.2.0] - 2020-06-26

### Added

* Added field `ci` to `Meta` message.

## [12.1.1] - 2020-04-21

### Fixed

* [Ruby] Add `VERSION` file to gem, so `Messages::Envelope::VERSION` works

## [12.1.0] - 2020-04-21

### Added

* Expose the library version through the API
  * Java: `io.cucumber.messages.Messages.Envelope.class.getPackage().getImplementationVersion()`
  * Ruby: `Messages::Envelope::VERSION`
  * JavaScript: `import { version } from '@cucumber/messages'`
* Add `Meta` message
  ([#976](https://github.com/cucumber/cucumber/pull/976)
   [aslakhellesoy])
* [Java] Upgrade to `cucumber-parent:2.1.0` (needed to expose library version)
 ([#976](https://github.com/cucumber/cucumber/pull/976)
  [aslakhellesoy])

## [12.0.0] - 2020-04-14

### Added

* Add `id` field to `Background`, `Rule` and `Examples`. Needed for search engine indexing.

### Changed

* Some messages have been nested under other messages (removal of other messages)
  made it possible to scope them more locally

### Removed

* Several messages that weren't used have been removed
  ([#962](https://github.com/cucumber/cucumber/pull/962)
   [#951](https://github.com/cucumber/cucumber/issues/951)
   [aslakhellesoy])

### Fixed

* Ignore unknown fields when parsing JSON. This is to ensure forward and backward
  compatibility when using JSON encoding (NDJSON).
  ([#959](https://github.com/cucumber/cucumber/pull/959)
   [#957](https://github.com/cucumber/cucumber/pull/957)
   [aslakhellesoy]
   [mpkorstanje])

## [11.1.1] - 2020-03-30

### Fixed

* The [#932](https://github.com/cucumber/cucumber/pull/932) pull request wasn't actually
  included in 11.1.0

## [11.1.0] - 2020-03-30

### Added

* [JavaScript] Add `#addDurations` function to `TimeConversion`
  ([#932](https://github.com/cucumber/cucumber/pull/932)
   [charlierudolph])

## [11.0.1] - 2020-03-30

### Fixed

* Release process

## [11.0.0] - 2020-03-30

### Changed

* `Attachment#text` and `Attachment#binary` have been replaced with `Attachment#body`,
  and `Attachment#content_encoding` has been added.
  ([#947](https://github.com/cucumber/cucumber/pull/947)
   [aslakhellesoy])

## [10.0.3] - 2020-03-05

### Fixed

* 10.0.2 release process failed.

## [10.0.2] - 2020-03-02

### Fixed

* [JavaScript] make stream readable/writable object modes explicit. Better buffer handling.
* [Ruby] Don't depend on the `json` gem, since it only installs on Windows with
  a C compiler toolchain. The `json` gem is part of the Ruby stdlib.
* [Go] Increase max size of a JSON message to 10Mb
  ([#901](https://github.com/cucumber/cucumber/issues/901)
   [#903](https://github.com/cucumber/cucumber/pull/903)
   [aslakhellesoy])

## [10.0.1] - 2020-02-13

### Fixed

* The 10.0.0 release failed.

## [10.0.0] - 2020-02-13

### Added

* Add `UndefinedParameterType`
  ([#890](https://github.com/cucumber/cucumber/pull/890)
   [aslakhellesoy])
* Add `TestCaseFinished#message`
  ([#890](https://github.com/cucumber/cucumber/pull/890)
   [aslakhellesoy])

### Changed

* Rename `TestResult` to `TestStepResult`
  ([#890](https://github.com/cucumber/cucumber/pull/890)
   [aslakhellesoy])

### Fixed

* Ruby: Fixed rounding errors in `TimeConversion`

## [9.0.3] - 2020-01-10

### Fixed

* Ruby: Fix inclusion of generated lib/messages.pb.rb

## [9.0.2] - 2020-01-10

* Ruby: Fix error in gemspec

## [9.0.1] - 2020-01-09

### Fixed

* Fixed release scripts for Go and JavaScript

## [9.0.0] - 2020-01-09

### Added

* Added `ParameterType` as an envelope message

### Changed

* Renamed module name from `cucumber-messages` to `messsages`
  ([#850](https://github.com/cucumber/cucumber/pull/850)
   [aslakhellesoy])
* Use pure Ruby protobuf in order to avoid problems with Ruby 2.7.0 and JRuby.
  ([#813](https://github.com/cucumber/cucumber/pull/813)
   [#843](https://github.com/cucumber/cucumber/issues/843)
   [mvz]
   [aslakhellesoy])
* A `TestCase` now has a list of `StepMatchArgumentsList` rather than a list of `StepMatchArgument`.
  This allows a `TestCase` to hold matches from more than one `StepDefinition`, which is possible
  in the case of ambiguous matches.
* Renamed `content_type` fields to `media_type`
* Removed the `Media` message
* Attachments can have one of `string text` and `bytes binary` as the `body`

### Removed

* Removed `TestCase#test_result`. Aggregate results will be computed by `cucumber-query` instead

## [8.0.0] - 2019-12-10

### Added

* Added `testStepId` and `testCaseStartedId` to `Attachment`
  ([#814](https://github.com/cucumber/cucumber/pull/814)
   [charlierudolph])
* Added new classes for working with NDJSON streams
* Added new `TimeConversion` utilities for converting between protobuf `Timestamp/Duration` and the
  platform's representation of timestamps (clock time) and duration (monotonic time)

### Changed

* Renamed some of the classes for dealing with streams

## [7.0.0] - 2019-11-14

### Added

* Support retry
  ([#722](https://github.com/cucumber/cucumber/pull/722)
   [charlierudolph])

### Changed

* Added more reference ids and removed deprecated/reserved fields
  ([#790](https://github.com/cucumber/cucumber/pull/790)
   [#794](https://github.com/cucumber/cucumber/pull/794)
   [vincent-psarga]
   [aslakhellesoy])

## [6.0.2] - 2019-10-16

* [Java] Fix shading of `com.google.protobuf.util`

## [6.0.1] - 2019-10-03

### Fixed

* [Go] Release 6.0.0 is unusable.

## [6.0.0] - 2019-10-02

### Added

* New `TestStepMatched` message
* `Duration` message to express duration in a seconds + nano format
* field `duration` in `TestResult` message

### Changed

* Renamed `PatternMatch` to `StepMatchArgument`
* Renamed `CommandRunTestStep#patternMatches` to `CommandRunTestStep#stepMatchArguments`
* Replace Google's Timestamp by our own message

### Removed

* `durationNanoSeconds` field in `TestResult` message

## [5.0.1] - 2019-08-23

### Fixed

* [Go] Fix module version (5.0.0 left it at v4)

## [5.0.0] - 2019-08-23

### Changed

* The ordinal numbers of the `Status` enum have changed, to easier compute an
  aggregated status.

### Fixed

* [JavaScript] Don't swallow exceptions happening in `ProtobufMessageStream`

## [4.0.0] - 2019-08-14

* [Go] Append v4 to go module name to comply with the go.mod spec

## [3.0.5] - 2019-08-14

### Fixed

* [Go] Tag the cucumber/messages-go subrepo (again)

## [3.0.4] - 2019-08-14

### Fixed

* [Go] Tag the cucumber/messages-go subrepo (again)

## [3.0.3] - 2019-08-14

### Fixed

* [Go] Tag the cucumber/messages-go subrepo

## [3.0.2] - 2019-08-01

### Added

* Add Timestamp property and comments to TestRunFinished message
  ([#665](https://github.com/cucumber/cucumber/pull/665)
   [SabotageAndi]

## [3.0.1] - 2019-07-15

### Added

* [.NET] Publish NuGet package
  ([#635](https://github.com/cucumber/cucumber/pull/635)
   [SabotageAndi]
   [aslakhellesoy]
   [vincent-psarga])

## [3.0.0] - 2019-06-05

### Added
* Added `TestRunStarted#timestamp` field
  ([#615](https://github.com/cucumber/cucumber/pull/615)
   [david1995])
* Added `TestCaseStarted#platform` field
  ([#626](https://github.com/cucumber/cucumber/pull/626)
   [#616](https://github.com/cucumber/cucumber/pull/616)
   [david1995])

### Changed
* Use an enum for the `encoding` field.
* Misc changes for `cucumber-engine`
  ([#549](https://github.com/cucumber/cucumber/pull/549))

### Deprecated

### Removed

### Fixed

## [2.1.2] - 2019-03-29

### Fixed

* Fix Project struggling to build across JRuby and Ruby 2.6
  ([#578](https://github.com/cucumber/cucumber/pull/578)
  [luke-hill])

## [2.1.1] - 2018-11-02

### Fixed

* Release process improvements

## [2.1.0] - 2018-11-01

### Added

* Add testResult to the TestCaseFinished message
  ([#488](https://github.com/cucumber/cucumber/pull/488)
   [brasmusson])

## [2.0.0] - 2018-10-14

### Added

* Several messages to support [cucumber-engine]()
  ([#502](https://github.com/cucumber/cucumber/pull/502)
   [charlierudolph])

## [1.1.2] - 2018-10-01

### Added

* Added `TestHookStarted` and `TestHookFinished` to distinguish between messages about Gherkin steps and hooks
  ([aslakhellesoy])

## [1.0.0] - 2018-09-15

### Added

* Protobuf messages for Go, Java, JavaScript, TypeScript and Ruby

<!-- Releases -->
[Unreleased]: https://github.com/cucumber/cucumber/compare/messages/v12.3.2...master
[12.3.2]:      https://github.com/cucumber/cucumber/compare/cucumber-messages/v12.3.1...messages/v12.3.2
[12.3.1]:      https://github.com/cucumber/cucumber/compare/cucumber-messages/v12.3.0...messages/v12.3.1
[12.3.0]:      https://github.com/cucumber/cucumber/compare/cucumber-messages/v12.2.0...messages/v12.3.0
[12.2.0]:      https://github.com/cucumber/cucumber/compare/cucumber-messages/v12.1.1...messages/v12.2.0
[12.1.1]:      https://github.com/cucumber/cucumber/compare/cucumber-messages/v12.1.0...messages/v12.1.1
[12.1.0]:      https://github.com/cucumber/cucumber/compare/cucumber-messages/v12.0.0...messages/v12.1.0
[12.0.0]:      https://github.com/cucumber/cucumber/compare/cucumber-messages/v11.1.1...messages/v12.0.0
[11.1.1]:      https://github.com/cucumber/cucumber/compare/cucumber-messages/v11.1.0...messages/v11.1.1
[11.1.0]:      https://github.com/cucumber/cucumber/compare/cucumber-messages/v11.0.1...messages/v11.1.0
[11.0.1]:      https://github.com/cucumber/cucumber/compare/cucumber-messages/v11.0.0...messages/v11.0.1
[11.0.0]:      https://github.com/cucumber/cucumber/compare/cucumber-messages/v10.0.3...messages/v11.0.0
[10.0.3]:      https://github.com/cucumber/cucumber/compare/cucumber-messages/v10.0.2...messages/v10.0.3
[10.0.2]:      https://github.com/cucumber/cucumber/compare/cucumber-messages/v10.0.1...messages/v10.0.2
[10.0.1]:      https://github.com/cucumber/cucumber/compare/cucumber-messages/v10.0.0...messages/v10.0.1
[10.0.0]:      https://github.com/cucumber/cucumber/compare/cucumber-messages/v9.0.3...messages/v10.0.0
[9.0.3]:      https://github.com/cucumber/cucumber/compare/cucumber-messages/v9.0.2...messages/v9.0.3
[9.0.2]:      https://github.com/cucumber/cucumber/compare/cucumber-messages/v9.0.1...messages/v9.0.2
[9.0.1]:      https://github.com/cucumber/cucumber/compare/cucumber-messages/v9.0.0...messages/v9.0.1
[9.0.0]:      https://github.com/cucumber/cucumber/compare/cucumber-messages/v8.0.0...messages/v9.0.0
[8.0.0]:      https://github.com/cucumber/cucumber/compare/cucumber-messages/v7.0.0...cucumber-messages/v8.0.0
[7.0.0]:      https://github.com/cucumber/cucumber/compare/cucumber-messages/v6.0.2...cucumber-messages/v7.0.0
[6.0.2]:      https://github.com/cucumber/cucumber/compare/cucumber-messages/v6.0.1...cucumber-messages/v6.0.2
[6.0.1]:      https://github.com/cucumber/cucumber/compare/cucumber-messages/v6.0.0...cucumber-messages/v6.0.1
[6.0.0]:      https://github.com/cucumber/cucumber/compare/cucumber-messages/v5.0.1...cucumber-messages/v6.0.0
[5.0.1]:      https://github.com/cucumber/cucumber/compare/cucumber-messages/v5.0.0...cucumber-messages/v5.0.1
[5.0.0]:      https://github.com/cucumber/cucumber/compare/cucumber-messages/v4.0.0...cucumber-messages/v5.0.0
[4.0.0]:      https://github.com/cucumber/cucumber/compare/cucumber-messages/v3.0.5...cucumber-messages/v4.0.0
[3.0.5]:      https://github.com/cucumber/cucumber/compare/cucumber-messages/v3.0.4...cucumber-messages/v3.0.5
[3.0.4]:      https://github.com/cucumber/cucumber/compare/cucumber-messages/v3.0.3...cucumber-messages/v3.0.4
[3.0.3]:      https://github.com/cucumber/cucumber/compare/cucumber-messages/v3.0.2...cucumber-messages/v3.0.3
[3.0.2]:      https://github.com/cucumber/cucumber/compare/cucumber-messages/v3.0.1...cucumber-messages/v3.0.2
[3.0.1]:      https://github.com/cucumber/cucumber/compare/cucumber-messages/v3.0.0...cucumber-messages/v3.0.1
[3.0.0]:      https://github.com/cucumber/cucumber/compare/cucumber-messages/v2.1.2...cucumber-messages/v3.0.0
[2.1.2]:      https://github.com/cucumber/cucumber/compare/cucumber-messages/v2.1.1...cucumber-messages/v2.1.2
[2.1.1]:      https://github.com/cucumber/cucumber/compare/cucumber-messages/v2.1.0...cucumber-messages/v2.1.1
[2.1.0]:      https://github.com/cucumber/cucumber/compare/cucumber-messages/v2.0.0...cucumber-messages/v2.1.0
[2.0.0]:      https://github.com/cucumber/cucumber/compare/cucumber-messages/v1.1.2...cucumber-messages/v2.0.0
[1.1.2]:      https://github.com/cucumber/cucumber/compare/cucumber-messages-v1.0.0...cucumber-messages/v1.1.2
[1.0.0]:      https://github.com/cucumber/cucumber/releases/tag/cucumber-messages-v1.0.0

<!-- Contributors in alphabetical order -->
[aslakhellesoy]:    https://github.com/aslakhellesoy
[brasmusson]:       https://github.com/brasmusson
[charlierudolph]:   https://github.com/charlierudolph
[david1995]:        https://github.com/david1995
[luke-hill]:        https://github.com/luke-hill
[mpkorstanje]:      https://github.com/mpkorstanje
[mvz]:              https://github.com/mvz
[SabotageAndi]:     https://github.com/SabotageAndi
[vincent-psarga]:   https://github.com/vincent-psarga<|MERGE_RESOLUTION|>--- conflicted
+++ resolved
@@ -8,11 +8,8 @@
 ## [Unreleased]
 
 ### Added
-<<<<<<< HEAD
- * Suggested file name to the Attachment messages ([#1128](https://github.com/cucumber/cucumber/pull/1128)) 
-=======
+* Suggested file name to the Attachment messages ([#1128](https://github.com/cucumber/cucumber/pull/1128)) 
 * Added ProtocolVersion to access messages version reliably ([#1127](https://github.com/cucumber/cucumber/pull/1127) [mpkorstanje])
->>>>>>> 81e6a0b4
 
 ### Changed
 
