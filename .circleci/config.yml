version: 2.1

###
### Executors ###
###

executors:
  # This executor's Docker image contains all the tools required to build
  # this repo (protoc, dotnet, openjdk, ruby, node etc). We use it for
  # jobs that require a combination of those tools. For other jobs we use
  # the circleci images, as they are typically cached more widely around
  # the build nodes (faster builds).
  docker-cucumber-build:
    docker:
      # Remember to update to the latest image tag.
      # Run `source scripts/functions.sh && docker_image Dockerfile` to print it.
<<<<<<< HEAD
      - image: cucumber/cucumber-build:7b459a8836282673087ce1f049a87008
=======
      - image: cucumber/cucumber-build:9ce5f6a542de12ceecdd84caaad47365
>>>>>>> f10fb7b9
    working_directory: ~/cucumber
  docker-circleci-golang:
    docker:
      - image: circleci/golang:1.12
    working_directory: ~/cucumber
  docker-circleci-node8:
    docker:
      - image: circleci/node:8
    working_directory: ~/cucumber
  docker-circleci-node10:
    docker:
      - image: circleci/node:10
    working_directory: ~/cucumber
  docker-circleci-node12:
    docker:
      - image: circleci/node:12
    working_directory: ~/cucumber
  docker-circleci-ruby:
    docker:
      - image: circleci/ruby:2.6
    working_directory: ~/cucumber
  docker-circleci-openjdk:
    docker:
      - image: circleci/openjdk:11
    working_directory: ~/cucumber
  docker-circleci-python:
    docker:
      - image: circleci/python:3.7.3
    working_directory: ~/cucumber

###
### Jobs ###
###

jobs:
  build-serial:
    executor: docker-cucumber-build
    environment:
      # Override CI=true to false because CI=true causes
      # tag-expressions/python/Makefile to use sudo, which we don't want
      # because the cucumber-build docker image doesn't have sudo installed
      CI: false
    steps:
      - checkout
      - run:
          name: everything
          command: |
            make ci

  checkout:
    executor: docker-circleci-ruby
    steps:
      - checkout
      - persist_to_workspace:
          root: ~/cucumber
          paths:
            - "*"

### Go

  cucumber-expressions-go:
    executor: docker-circleci-golang
    steps:
      - attach_workspace:
          at: "~/cucumber"
      - run:
          name: cucumber-expressions/go
          command: |
            cd cucumber-expressions/go
            make

  cucumber-messages-go:
    executor: docker-cucumber-build
    steps:
      - attach_workspace:
          at: "~/cucumber"
      - run:
          name: cucumber-messages/go
          command: |
            cd cucumber-messages/go
            make

  gherkin-go:
    executor: docker-circleci-golang
    steps:
      - attach_workspace:
          at: "~/cucumber"
      - run:
          name: gherkin/go
          command: |
            cd gherkin/go
            make
      - persist_to_workspace:
          root: ~/cucumber
          paths:
            - gherkin/go/dist

  tag-expressions-go:
    executor: docker-circleci-golang
    steps:
      - attach_workspace:
          at: "~/cucumber"
      - run:
          name: tag-expressions/go
          command: |
            cd tag-expressions/go
            make

  dots-formatter-go:
    executor: docker-circleci-golang
    steps:
      - attach_workspace:
          at: "~/cucumber"
      - run:
          name: dots-formatter/go
          command: |
            cd dots-formatter/go
            make
      - persist_to_workspace:
          root: ~/cucumber
          paths:
            - dots-formatter/go/dist

  json-formatter-go:
    executor: docker-circleci-golang
    steps:
      - attach_workspace:
          at: "~/cucumber"
      - run:
          name: json-formatter/go
          command: |
            cd json-formatter/go
            make
      - persist_to_workspace:
          root: ~/cucumber
          paths:
            - json-formatter/go/dist

### JavaScript

  c21e-javascript:
    executor: docker-circleci-node12
    steps:
      - attach_workspace:
          at: "~/cucumber"
      - run:
          name: c21e/javascript
          command: |
            cd c21e/javascript
            make
      - persist_to_workspace:
          root: ~/cucumber
          paths:
            - c21e/javascript/dist
            - c21e/javascript/node_modules

  cucumber-expressions-javascript-node8:
    executor: docker-circleci-node8
    steps:
      - attach_workspace:
          at: "~/cucumber"
      - run:
          name: cucumber-expressions/javascript
          command: |
            cd cucumber-expressions/javascript
            make

  cucumber-expressions-javascript-node10:
    executor: docker-circleci-node10
    steps:
      - attach_workspace:
          at: "~/cucumber"
      - run:
          name: cucumber-expressions/javascript
          command: |
            cd cucumber-expressions/javascript
            make

  cucumber-expressions-javascript-node12:
    executor: docker-circleci-node12
    steps:
      - attach_workspace:
          at: "~/cucumber"
      - run:
          name: cucumber-expressions/javascript
          command: |
            cd cucumber-expressions/javascript
            make
      - persist_to_workspace:
          root: ~/cucumber
          paths:
            - cucumber-expressions/javascript/dist
            - cucumber-expressions/javascript/node_modules

  cucumber-messages-javascript:
    executor: docker-circleci-node12
    steps:
      - attach_workspace:
          at: "~/cucumber"
      - run:
          name: cucumber-messages/javascript
          command: |
            cd cucumber-messages/javascript
            make
      - persist_to_workspace:
          root: ~/cucumber
          paths:
            - cucumber-messages/javascript/dist
            - cucumber-messages/javascript/node_modules

  gherkin-javascript:
    executor: docker-circleci-node12
    steps:
      - attach_workspace:
          at: "~/cucumber"
      - run:
          name: gherkin/javascript
          command: |
            cd gherkin/javascript
            make
      - persist_to_workspace:
          root: ~/cucumber
          paths:
            - gherkin/javascript/dist
            - gherkin/javascript/node_modules

  tag-expressions-javascript:
    executor: docker-circleci-node12
    steps:
      - attach_workspace:
          at: "~/cucumber"
      - run:
          name: tag-expressions/javascript
          command: |
            cd tag-expressions/javascript
            make

  fake-cucumber-javascript:
    executor: docker-circleci-node12
    steps:
      - attach_workspace:
          at: "~/cucumber"
      - run:
          name: fake-cucumber/javascript
          command: |
            cd fake-cucumber/javascript
            make
      - persist_to_workspace:
          root: ~/cucumber
          paths:
            - fake-cucumber/javascript/dist
            - fake-cucumber/javascript/node_modules

  cucumber-react-javascript:
    executor: docker-circleci-node12
    steps:
      - attach_workspace:
          at: "~/cucumber"
      - run:
          name: cucumber-react/javascript
          command: |
            cd cucumber-react/javascript
            make
      - persist_to_workspace:
          root: ~/cucumber
          paths:
            - cucumber-react/javascript/dist
            - cucumber-react/javascript/node_modules

  html-formatter-javascript:
    executor: docker-circleci-node12
    steps:
      - attach_workspace:
          at: "~/cucumber"
      - run:
          name: html-formatter/javascript
          command: |
            cd html-formatter/javascript
            make

  json-formatter-javascript:
    executor: docker-circleci-node12
    steps:
      - attach_workspace:
          at: "~/cucumber"
      - run:
          name: json-formatter/javascript
          command: |
            cd json-formatter/javascript
            make
      - persist_to_workspace:
          root: ~/cucumber
          paths:
            - json-formatter/javascript/acceptance

### Ruby

  c21e-ruby:
    executor: docker-circleci-ruby
    steps:
      - attach_workspace:
          at: "~/cucumber"
      - run:
          name: c21e/ruby
          command: |
            cd c21e/ruby
            make

  cucumber-expressions-ruby:
    executor: docker-circleci-ruby
    steps:
      - attach_workspace:
          at: "~/cucumber"
      - run:
          name: cucumber-expressions/ruby
          command: |
            cd cucumber-expressions/ruby
            make

  cucumber-messages-ruby:
    executor: docker-cucumber-build
    steps:
      - attach_workspace:
          at: "~/cucumber"
      - run:
          name: cucumber-messages/ruby
          command: |
            cd cucumber-messages/ruby
            make
      - persist_to_workspace:
          root: ~/cucumber
          paths:
            - cucumber-messages/ruby/lib/cucumber/messages_pb.rb

  gherkin-ruby:
    executor: docker-circleci-ruby
    steps:
      - attach_workspace:
          at: "~/cucumber"
      - run:
          name: gherkin/ruby
          command: |
            cd gherkin/ruby
            make

  tag-expressions-ruby:
    executor: docker-circleci-ruby
    steps:
      - attach_workspace:
          at: "~/cucumber"
      - run:
          name: tag-expressions/ruby
          command: |
            cd tag-expressions/ruby
            make

  dots-formatter-ruby:
    executor: docker-circleci-ruby
    steps:
      - attach_workspace:
          at: "~/cucumber"
      - run:
          name: dots-formatter/ruby
          command: |
            cd dots-formatter/ruby
            make

  json-formatter-ruby:
    executor: docker-circleci-ruby
    steps:
      - attach_workspace:
          at: "~/cucumber"
      - run:
          name: json-formatter/ruby
          command: |
            cd json-formatter/ruby
            make
      - persist_to_workspace:
          root: ~/cucumber
          paths:
            - json-formatter/ruby

### Java

  c21e-java:
    executor: docker-circleci-openjdk
    steps:
      - attach_workspace:
          at: "~/cucumber"
      - attach_workspace:
          at: "~/.m2/repository"
      - run:
          name: c21e/java
          command: |
            cd c21e/java
            make
      - persist_to_workspace:
          root: "~/.m2/repository"
          paths:
            - "io/cucumber/c21e"

  cucumber-expressions-java:
    executor: docker-circleci-openjdk
    steps:
      - attach_workspace:
          at: "~/cucumber"
      - attach_workspace:
          at: "~/.m2/repository"
      - run:
          name: cucumber-expressions/java
          command: |
            cd cucumber-expressions/java
            make
      - persist_to_workspace:
          root: "~/.m2/repository"
          paths:
            - "io/cucumber/cucumber-expressions"

  cucumber-messages-java:
    executor: docker-cucumber-build
    steps:
      - attach_workspace:
          at: "~/cucumber"
      - attach_workspace:
          at: "~/.m2/repository"
      - run:
          name: cucumber-messages/java
          command: |
            cd cucumber-messages/java
            make
      - persist_to_workspace:
          root: "~/.m2/repository"
          paths:
            - "io/cucumber/messages"

  gherkin-java:
    executor: docker-circleci-openjdk
    steps:
      - attach_workspace:
          at: "~/cucumber"
      - attach_workspace:
          at: "~/.m2/repository"
      - run:
          name: gherkin/java
          command: |
            cd gherkin/java
            make
      - persist_to_workspace:
          root: "~/.m2/repository"
          paths:
            - "io/cucumber/gherkin"

  tag-expressions-java:
    executor: docker-circleci-openjdk
    steps:
      - attach_workspace:
          at: "~/cucumber"
      - attach_workspace:
          at: "~/.m2/repository"
      - run:
          name: tag-expressions/java
          command: |
            cd tag-expressions/java
            make
      - persist_to_workspace:
          root: "~/.m2/repository"
          paths:
            - "io/cucumber/tag-expressions"

  datatable-java:
    executor: docker-circleci-openjdk
    steps:
      - attach_workspace:
          at: "~/cucumber"
      - attach_workspace:
          at: "~/.m2/repository"
      - run:
          name: datatable-java
          command: |
            cd datatable/java
            make
      - persist_to_workspace:
          root: "~/.m2/repository"
          paths:
            - "io/cucumber/datatable"

  config-java:
    executor: docker-circleci-openjdk
    steps:
      - attach_workspace:
          at: "~/cucumber"
      - attach_workspace:
          at: "~/.m2/repository"
      - run:
          name: config-java
          command: |
            cd config/java
            make
      - persist_to_workspace:
          root: "~/.m2/repository"
          paths:
            - "io/cucumber/config"

### .NET

  cucumber-messages-dotnet:
    executor: docker-cucumber-build
    steps:
      - attach_workspace:
          at: "~/cucumber"
      - run:
          name: cucumber-messages/dotnet
          command: |
            cd cucumber-messages/dotnet
            make

### Python

  tag-expressions-python:
    executor: docker-circleci-python
    steps:
      - attach_workspace:
          at: "~/cucumber"
      - run:
          name: tag-expressions/python
          command: |
            cd tag-expressions/python
            make

### C

  gherkin-c:
    executor: docker-cucumber-build
    steps:
      - attach_workspace:
          at: "~/cucumber"
      - run:
          name: gherkin/c
          command: |
            cd gherkin/c
            make

###
### Workflows ###
###

workflows:
  version: 2

  monorepo-serial:
    jobs:
      - build-serial:
          # Explicitly enable build for tags. Needed to sync tags to subrepos.
          filters:
            tags:
              only: /.*/

  monorepo-parallel:
    jobs:
      - checkout

### Go

      - cucumber-expressions-go:
          requires:
            - checkout
      - cucumber-messages-go:
          requires:
            - checkout
      - gherkin-go:
          requires:
            - cucumber-messages-go
      - tag-expressions-go:
          requires:
            - checkout
      - dots-formatter-go:
          requires:
            - cucumber-messages-go

      - json-formatter-go:
          requires:
            - json-formatter-ruby
            - json-formatter-javascript

### JavaScript

      - c21e-javascript:
          requires:
            - checkout
      - cucumber-expressions-javascript-node8:
          requires:
            - checkout
      - cucumber-expressions-javascript-node10:
          requires:
            - checkout
      - cucumber-expressions-javascript-node12:
          requires:
            - checkout
      - cucumber-messages-javascript:
          requires:
            - checkout
      - gherkin-javascript:
          requires:
            - cucumber-messages-javascript
            - gherkin-go
      - tag-expressions-javascript:
          requires:
            - checkout
      - fake-cucumber-javascript:
          requires:
            - cucumber-messages-javascript
            - gherkin-javascript
      - cucumber-react-javascript:
          requires:
            - cucumber-messages-javascript
            - gherkin-javascript
            - fake-cucumber-javascript
      - html-formatter-javascript:
          requires:
            - cucumber-react-javascript
      - json-formatter-javascript:
          requires:
            - json-formatter-ruby
            - fake-cucumber-javascript

### Ruby

      - c21e-ruby:
          requires:
            - checkout
      - cucumber-expressions-ruby:
          requires:
            - checkout
      - cucumber-messages-ruby:
          requires:
            - checkout
      - gherkin-ruby:
          requires:
            - cucumber-messages-ruby
      - tag-expressions-ruby:
          requires:
            - checkout
      - dots-formatter-ruby:
          requires:
            - cucumber-messages-ruby
            - dots-formatter-go
      - json-formatter-ruby:
          requires:
            - checkout

### Java

      - c21e-java:
          requires:
            - checkout
      - cucumber-expressions-java:
          requires:
            - checkout
      - cucumber-messages-java:
          requires:
            - checkout
      - gherkin-java:
          requires:
            - c21e-java
            - cucumber-messages-java
            - gherkin-go
      - tag-expressions-java:
          requires:
            - checkout
      - datatable-java:
          requires:
            - gherkin-java
      - config-java:
          requires:
            - checkout

### .NET

      - cucumber-messages-dotnet:
          requires:
            - checkout

## Python

      - tag-expressions-python:
          requires:
            - checkout

### C

      - gherkin-c:
          requires:
            - checkout<|MERGE_RESOLUTION|>--- conflicted
+++ resolved
@@ -14,11 +14,7 @@
     docker:
       # Remember to update to the latest image tag.
       # Run `source scripts/functions.sh && docker_image Dockerfile` to print it.
-<<<<<<< HEAD
-      - image: cucumber/cucumber-build:7b459a8836282673087ce1f049a87008
-=======
       - image: cucumber/cucumber-build:9ce5f6a542de12ceecdd84caaad47365
->>>>>>> f10fb7b9
     working_directory: ~/cucumber
   docker-circleci-golang:
     docker:
