--- conflicted
+++ resolved
@@ -804,16 +804,14 @@
       - json-formatter-ruby:
           requires:
             - checkout
-<<<<<<< HEAD
+      - compatibility-kit-ruby:
+          requires:
+            - compatibility-kit-javascript
       - html-formatter-ruby:
           requires:
             - html-formatter-javascript
-=======
-      - compatibility-kit-ruby:
-          requires:
-            - compatibility-kit-javascript
-
->>>>>>> 7fb0a23b
+            - compatibility-kit-ruby
+
 ### Java
 
       - c21e-java:
