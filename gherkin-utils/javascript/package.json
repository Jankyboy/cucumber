{
  "name": "@cucumber/gherkin-utils",
  "version": "4.0.0",
  "description": "Various Gherkin utilities",
  "main": "dist/src/index.js",
  "types": "dist/src/index.d.ts",
  "scripts": {
    "test": "mocha",
    "prepublishOnly": "tsc --build tsconfig.build.json"
  },
  "repository": {
    "type": "git",
    "url": "git://github.com/cucumber/cucumber.git"
  },
  "keywords": [
    "cucumber"
  ],
  "author": "Cucumber Limited <cukes@googlegroups.com>",
  "license": "MIT",
  "bugs": {
    "url": "https://github.com/cucumber/cucumber/issues"
  },
  "homepage": "https://github.com/cucumber/cucumber",
  "devDependencies": {
    "@cucumber/gherkin": "^18.1.1",
    "@cucumber/gherkin-streams": "^1.0.0",
    "@cucumber/message-streams": "^1.0.0",
    "@types/glob": "^7.1.3",
    "@types/mocha": "^8.2.2",
    "@types/node": "^15.0.1",
<<<<<<< HEAD
    "@typescript-eslint/eslint-plugin": "^4.22.0",
    "@typescript-eslint/parser": "^4.22.0",
=======
>>>>>>> 73f4a40e
    "glob": "^7.1.6",
    "mocha": "^8.3.2",
    "ts-node": "^9.1.1",
    "typescript": "^4.2.4"
  },
  "dependencies": {
    "@cucumber/messages": "^15.0.0",
    "@teppeis/multimaps": "^2.0.0"
  },
  "directories": {
    "test": "test"
  }
}<|MERGE_RESOLUTION|>--- conflicted
+++ resolved
@@ -28,11 +28,6 @@
     "@types/glob": "^7.1.3",
     "@types/mocha": "^8.2.2",
     "@types/node": "^15.0.1",
-<<<<<<< HEAD
-    "@typescript-eslint/eslint-plugin": "^4.22.0",
-    "@typescript-eslint/parser": "^4.22.0",
-=======
->>>>>>> 73f4a40e
     "glob": "^7.1.6",
     "mocha": "^8.3.2",
     "ts-node": "^9.1.1",
