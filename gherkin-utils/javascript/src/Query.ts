--- conflicted
+++ resolved
@@ -2,28 +2,15 @@
 import { ArrayMultimap } from '@teppeis/multimaps'
 
 export default class Query {
-<<<<<<< HEAD
-  private readonly sources: messages.ISource[] = []
-  private readonly gherkinDocuments: messages.IGherkinDocument[] = []
-  private readonly pickles: messages.IPickle[] = []
-  private readonly locationByAstNodeId = new Map<string, messages.ILocation>()
-  private readonly gherkinStepByAstNodeId = new Map<
-    string,
-    messages.GherkinDocument.Feature.IStep
-  >()
-=======
+  private readonly sources: messages.Source[] = []
   private readonly gherkinDocuments: messages.GherkinDocument[] = []
   private readonly pickles: messages.Pickle[] = []
   private readonly locationByAstNodeId = new Map<string, messages.Location>()
-  private readonly gherkinStepById = new Map<string, messages.Step>()
->>>>>>> 00996116
+  private readonly gherkinStepByAstNodeId = new Map<string, messages.Step>()
   private readonly pickleIdsMapByUri = new Map<string, ArrayMultimap<string, string>>()
-
   private readonly pickleIdsByAstNodeId = new Map<string, string[]>()
-
   private readonly pickleStepIdsByAstNodeId = new Map<string, string[]>()
-
-  private readonly stepByUriLocation = new Map<string, messages.GherkinDocument.Feature.IStep>()
+  private readonly stepByUriLocation = new Map<string, messages.Step>()
 
   /**
    * Gets the location (line and column) of an AST node.
@@ -33,38 +20,26 @@
     return this.locationByAstNodeId.get(astNodeId)
   }
 
-<<<<<<< HEAD
-  public getSources(): readonly messages.ISource[] {
+  public getSources(): readonly messages.Source[] {
     return this.sources
   }
 
-  public getGherkinDocuments(): readonly messages.IGherkinDocument[] {
-    return this.gherkinDocuments
-  }
-
-  public getPickles(): readonly messages.IPickle[] {
-=======
   public getGherkinDocuments(): readonly messages.GherkinDocument[] {
     return this.gherkinDocuments
   }
 
   public getPickles(): readonly messages.Pickle[] {
->>>>>>> 00996116
     return this.pickles
   }
 
-  public getStep(uri: string, line: number): messages.GherkinDocument.Feature.IStep | undefined {
+  public getStep(uri: string, line: number): messages.Step | undefined {
     return this.stepByUriLocation.get([uri, line].join(':'))
   }
 
   /**
    * Gets all the pickle IDs
    * @param uri - the URI of the document
-<<<<<<< HEAD
    * @param astNodeId - optionally restrict results to a particular AST node
-=======
-   * @param astNodeId - optionally restrict results to a particular AST Node
->>>>>>> 00996116
    */
   public getPickleIds(uri: string, astNodeId?: string): readonly string[] {
     const pickleIdsByAstNodeId = this.pickleIdsMapByUri.get(uri)
@@ -77,15 +52,11 @@
     return this.pickleStepIdsByAstNodeId.get(astNodeId) || []
   }
 
-<<<<<<< HEAD
-  public update(message: messages.IEnvelope): Query {
+  public update(message: messages.Envelope): Query {
     if (message.source) {
       this.sources.push(message.source)
     }
 
-=======
-  public update(message: messages.Envelope): Query {
->>>>>>> 00996116
     if (message.gherkinDocument) {
       this.gherkinDocuments.push(message.gherkinDocument)
 
@@ -125,24 +96,13 @@
     return this
   }
 
-<<<<<<< HEAD
-  private updateGherkinBackground(
-    uri: string,
-    background: messages.GherkinDocument.Feature.IBackground
-  ) {
-=======
-  private updateGherkinBackground(background: messages.Background) {
->>>>>>> 00996116
+  private updateGherkinBackground(uri: string, background: messages.Background) {
     for (const step of background.steps) {
       this.updateGherkinStep(uri, step)
     }
   }
 
-<<<<<<< HEAD
-  private updateGherkinScenario(uri: string, scenario: messages.GherkinDocument.Feature.IScenario) {
-=======
-  private updateGherkinScenario(scenario: messages.Scenario) {
->>>>>>> 00996116
+  private updateGherkinScenario(uri: string, scenario: messages.Scenario) {
     this.locationByAstNodeId.set(scenario.id, scenario.location)
     for (const step of scenario.steps) {
       this.updateGherkinStep(uri, step)
@@ -155,11 +115,7 @@
     }
   }
 
-<<<<<<< HEAD
-  private updateGherkinStep(uri: string, step: messages.GherkinDocument.Feature.IStep) {
-=======
-  private updateGherkinStep(step: messages.Step) {
->>>>>>> 00996116
+  private updateGherkinStep(uri: string, step: messages.Step) {
     this.locationByAstNodeId.set(step.id, step.location)
     this.gherkinStepByAstNodeId.set(step.id, step)
     const uriLocation = [uri, step.location.line].join(':')
