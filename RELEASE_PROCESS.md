# Release process

The release process is automated from the command line.

When a package is released, _all_ implementations of the package are released.
For example, when you release `cucumber-expressions`, it will release the Java, Ruby,
Go and JavaScript implementations of that library, with the same version number.

You *must* be on the `master` branch when you make a release. The steps below
outline the process:

* Decrypt credentials
* Update dependencies
* Update changelog
* Release packages

All the release commands will be done from a shell session in the Docker container.

## Decrypt credentials

The credentials for the various package managers are stored in the `/secrets`
directory. They are encrypted with [git-crypt](https://www.agwa.name/projects/git-crypt/).

You need to decrypt these files with `git-crypt` before you can make a release.
Here is how you do it:

    ./scripts/docker-run Dockerfile
    # Find GIT_CRYPT_KEY_BASE64 in 1Password
<<<<<<< HEAD
=======
    # Sign up for a free 1Password account and ping someone in the Slack #committers channel
    # to request access.
>>>>>>> f10fb7b9
    GIT_CRYPT_KEY_BASE64="..." source ./scripts/prepare_release_env.sh

The files under `/secrets` are now decrypted, and will be used later when we
publish packages.

*IMPORTANT:* You should also install `git-crypt` on your host OS, even if the
releases are made from the Docker container. If you don't, you'll get an error
when you run certain `git` commands on your host OS later.

## Update dependencies

Before you make a major release, you should consider updating the package's dependencies to the latest
available stable versions.

    cd thepackage

Open `go/go.mod` and remove any `replace` directives. When we make a release, we
must *only* depend on a released versions.
If you change the major version of the library, also update the first line of the `go.mod` to reflect
correctly the major version.

Then, upgrade other dependencies:

    make update-dependencies
    make clean && make

This will typically modify the files where dependencies are declared, *without*
committing the changes to git. Examine what changed:

    git diff

Inspect the diff, and undo any changes that you think shouldn't have been made.
Make sure the package still builds, and that the tests are still passing:

    make clean && make

If all is good, commit the files.

    git add .
    git commit -m "Update dependencies"

## Update changelog

<<<<<<< HEAD
The `CHANGELOG.md` file in the package directory must be updated to reflect the
changes that are going into this release:

* Under `<!-- Releases -->` at the bottom:
  * Update the `Unreleased` link
  * Create a new link for the new release
* Change `[Unreleased]` to `[major.minor.patch] - YYYY-mm-dd`
* Remove any `###` headers without content
* `git add CHANGELOG.md`, but don't commit it (that will happen in the next step). 
=======
Open `CHANGELOG.md` and remove any `###` headers without content. Do not commit.

No further edits should be made. The markdown headers and links will be updated
automatically in the next step.
>>>>>>> f10fb7b9

## Release packages

Make sure you're in the package directory (e.g `/cucumber-expressions`).
Publish a release with the following command:

    NEW_VERSION=X.Y.Z make release

This will:

* Update the version number in all the package descriptors
* Update `CHANGELOG.md` with the new version
* Publish all the packages
* Commit all the changed files
* Create a git tag

Check that releases show up under:

* `https://rubygems.org/gems/[package]/versions/[version]`
* `https://www.npmjs.com/package/[package]`
* `https://search.maven.org/search?q=a:[package]` (This will take a few hours to show up)
* `https://www.nuget.org/packages/[package]/[version]`

## Post release

<<<<<<< HEAD
First off - exit your docker container. This should be done on your host OS:

Add an empty `[Unreleased]` section at the top of `CHANGELOG.md` with:

```markdown
## [Unreleased]

### Added

### Changed

### Deprecated

### Removed

### Fixed
```

Also, add a link at the bottom:

```markdown
[Unreleased]: https://github.com/cucumber/cucumber/compare/[package]/v[version]...master
```

Finally, commit it and push everything:

    git commit CHANGELOG.md -m "Post-release of [package] v[version]"
    git push && git push --tags
=======
Open `go/go.mod` and *restore* any `replace` directives you removed in the [update dependencies](#update-dependencies) step above.

Run the following command (using the same NEW_VERSION as you used for the release):

    NEW_VERSION=X.Y.Z make post-release

This should update the version in `java/pom.xml` file to use a `-SNAPSHOT` suffix.
This is automatically committed, and pushed along with the tag of the release.

It's also a good practice to update all the dependencies in the monorepo, especially
when the module you just released is a dependency of other modules:

    # Run this in the root directory:
    make update-dependencies
>>>>>>> f10fb7b9
<|MERGE_RESOLUTION|>--- conflicted
+++ resolved
@@ -26,11 +26,8 @@
 
     ./scripts/docker-run Dockerfile
     # Find GIT_CRYPT_KEY_BASE64 in 1Password
-<<<<<<< HEAD
-=======
     # Sign up for a free 1Password account and ping someone in the Slack #committers channel
     # to request access.
->>>>>>> f10fb7b9
     GIT_CRYPT_KEY_BASE64="..." source ./scripts/prepare_release_env.sh
 
 The files under `/secrets` are now decrypted, and will be used later when we
@@ -74,22 +71,10 @@
 
 ## Update changelog
 
-<<<<<<< HEAD
-The `CHANGELOG.md` file in the package directory must be updated to reflect the
-changes that are going into this release:
-
-* Under `<!-- Releases -->` at the bottom:
-  * Update the `Unreleased` link
-  * Create a new link for the new release
-* Change `[Unreleased]` to `[major.minor.patch] - YYYY-mm-dd`
-* Remove any `###` headers without content
-* `git add CHANGELOG.md`, but don't commit it (that will happen in the next step). 
-=======
 Open `CHANGELOG.md` and remove any `###` headers without content. Do not commit.
 
 No further edits should be made. The markdown headers and links will be updated
 automatically in the next step.
->>>>>>> f10fb7b9
 
 ## Release packages
 
@@ -115,36 +100,6 @@
 
 ## Post release
 
-<<<<<<< HEAD
-First off - exit your docker container. This should be done on your host OS:
-
-Add an empty `[Unreleased]` section at the top of `CHANGELOG.md` with:
-
-```markdown
-## [Unreleased]
-
-### Added
-
-### Changed
-
-### Deprecated
-
-### Removed
-
-### Fixed
-```
-
-Also, add a link at the bottom:
-
-```markdown
-[Unreleased]: https://github.com/cucumber/cucumber/compare/[package]/v[version]...master
-```
-
-Finally, commit it and push everything:
-
-    git commit CHANGELOG.md -m "Post-release of [package] v[version]"
-    git push && git push --tags
-=======
 Open `go/go.mod` and *restore* any `replace` directives you removed in the [update dependencies](#update-dependencies) step above.
 
 Run the following command (using the same NEW_VERSION as you used for the release):
@@ -158,5 +113,4 @@
 when the module you just released is a dependency of other modules:
 
     # Run this in the root directory:
-    make update-dependencies
->>>>>>> f10fb7b9
+    make update-dependencies