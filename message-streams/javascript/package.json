--- conflicted
+++ resolved
@@ -18,17 +18,10 @@
     "@cucumber/messages": "15.0.0"
   },
   "devDependencies": {
-<<<<<<< HEAD
-    "@types/mocha": "^8.2.2",
-    "@types/node": "^15.0.2",
-    "mocha": "^8.4.0",
-    "typescript": "^4.2.4"
-=======
     "@types/mocha": "8.2.2",
     "@types/node": "15.0.3",
     "mocha": "8.4.0",
     "typescript": "4.2.4"
->>>>>>> d6e5e911
   },
   "bugs": {
     "url": "https://github.com/cucumber/cucumber/issues"
