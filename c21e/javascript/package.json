--- conflicted
+++ resolved
@@ -27,35 +27,22 @@
   "homepage": "https://github.com/cucumber/c21e-javascript",
   "devDependencies": {
     "@types/mocha": "^5.2.7",
-<<<<<<< HEAD
-    "@types/node": "^12.12.21",
-    "@typescript-eslint/eslint-plugin": "^2.12.0",
-    "@typescript-eslint/parser": "^2.12.0",
+    "@types/node": "^13.1.6",
+    "@typescript-eslint/eslint-plugin": "^2.15.0",
+    "@typescript-eslint/parser": "^2.15.0",
     "eslint": "^6.8.0",
-    "eslint-config-prettier": "^6.7.0",
-    "eslint-plugin-node": "^10.0.0",
+    "eslint-config-prettier": "^6.9.0",
+    "eslint-plugin-node": "^11.0.0",
     "eslint-plugin-prettier": "^3.1.2",
     "eslint-plugin-react": "^7.17.0",
-    "mocha": "^6.2.2",
-    "nyc": "^14.1.1",
-    "prettier": "^1.19.1",
-    "ts-node": "^8.5.4",
-    "typescript": "^3.7.3"
-  }
-=======
-    "@types/node": "^13.1.6",
     "mocha": "^7.0.0",
     "nyc": "^15.0.0",
     "prettier": "^1.19.1",
-    "ts-node": "^8.5.4",
-    "tslint": "^5.20.1",
-    "tslint-config-prettier": "^1.18.0",
-    "tslint-plugin-prettier": "^2.1.0",
+    "ts-node": "^8.6.1",
     "typescript": "^3.7.4"
   },
   "directories": {
     "test": "test"
   },
   "dependencies": {}
->>>>>>> 494eaad5
 }